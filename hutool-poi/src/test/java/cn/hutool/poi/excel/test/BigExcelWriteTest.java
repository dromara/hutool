--- conflicted
+++ resolved
@@ -1,269 +1,251 @@
-package cn.hutool.poi.excel.test;
-
-import cn.hutool.core.collection.CollUtil;
-import cn.hutool.core.date.DateUtil;
-import cn.hutool.core.io.FileUtil;
-import cn.hutool.core.map.MapUtil;
-import cn.hutool.core.util.ObjectUtil;
-import cn.hutool.poi.excel.BigExcelWriter;
-import cn.hutool.poi.excel.ExcelUtil;
-import cn.hutool.poi.excel.ExcelWriter;
-import cn.hutool.poi.excel.style.StyleUtil;
-import org.apache.poi.ss.usermodel.CellStyle;
-import org.apache.poi.ss.usermodel.FillPatternType;
-import org.apache.poi.ss.usermodel.Font;
-import org.apache.poi.ss.usermodel.IndexedColors;
-import org.junit.Ignore;
-import org.junit.Test;
-
-<<<<<<< HEAD
-import java.util.*;
-=======
-import java.util.ArrayList;
-import java.util.Arrays;
-import java.util.HashMap;
-import java.util.LinkedHashMap;
-import java.util.List;
-import java.util.Map;
->>>>>>> ea3060cd
-
-/**
- * 写出Excel单元测试
- * 
- * @author looly
- */
-public class BigExcelWriteTest {
-	
-	@Test
-	@Ignore
-	public void writeTest2() {
-		List<String> row = CollUtil.newArrayList("姓名", "加班日期", "下班时间", "加班时长", "餐补", "车补次数", "车补", "总计");
-		BigExcelWriter overtimeWriter = ExcelUtil.getBigWriter("e:/excel/single_line.xlsx");
-		overtimeWriter.write(row);
-		overtimeWriter.close();
-	}
-
-	@Test
-	@Ignore
-	public void writeTest() {
-		List<?> row1 = CollUtil.newArrayList("aaaaa", "bb", "cc", "dd", DateUtil.date(), 3.22676575765);
-		List<?> row2 = CollUtil.newArrayList("aa1", "bb1", "cc1", "dd1", DateUtil.date(), 250.7676);
-		List<?> row3 = CollUtil.newArrayList("aa2", "bb2", "cc2", "dd2", DateUtil.date(), 0.111);
-		List<?> row4 = CollUtil.newArrayList("aa3", "bb3", "cc3", "dd3", DateUtil.date(), 35);
-		List<?> row5 = CollUtil.newArrayList("aa4", "bb4", "cc4", "dd4", DateUtil.date(), 28.00);
-
-		List<List<?>> rows = CollUtil.newArrayList(row1, row2, row3, row4, row5);
-		for(int i=0; i < 400000; i++) {
-			//超大列表写出测试
-			rows.add(ObjectUtil.clone(row1));
-		}
-		
-		String filePath = "e:/bigWriteTest.xlsx";
-		FileUtil.del(filePath);
-		// 通过工具类创建writer
-		BigExcelWriter writer = ExcelUtil.getBigWriter(filePath);
-
-//		// 跳过当前行，即第一行，非必须，在此演示用
-//		writer.passCurrentRow();
-//		// 合并单元格后的标题行，使用默认标题样式
-//		writer.merge(row1.size() - 1, "大数据测试标题");
-		// 一次性写出内容，使用默认样式
-		writer.write(rows);
-//		writer.autoSizeColumn(0, true);
-		// 关闭writer，释放内存
-		writer.close();
-	}
-	
-	@Test
-	@Ignore
-	public void mergeTest() {
-		List<?> row1 = CollUtil.newArrayList("aa", "bb", "cc", "dd", DateUtil.date(), 3.22676575765);
-		List<?> row2 = CollUtil.newArrayList("aa1", "bb1", "cc1", "dd1", DateUtil.date(), 250.7676);
-		List<?> row3 = CollUtil.newArrayList("aa2", "bb2", "cc2", "dd2", DateUtil.date(), 0.111);
-		List<?> row4 = CollUtil.newArrayList("aa3", "bb3", "cc3", "dd3", DateUtil.date(), 35);
-		List<?> row5 = CollUtil.newArrayList("aa4", "bb4", "cc4", "dd4", DateUtil.date(), 28.00);
-
-		List<List<?>> rows = CollUtil.newArrayList(row1, row2, row3, row4, row5);
-
-		// 通过工具类创建writer
-		BigExcelWriter writer = ExcelUtil.getBigWriter("e:/mergeTest.xlsx");
-		CellStyle style = writer.getStyleSet().getHeadCellStyle();
-		StyleUtil.setColor(style, IndexedColors.RED, FillPatternType.SOLID_FOREGROUND);
-
-		// 跳过当前行，即第一行，非必须，在此演示用
-		writer.passCurrentRow();
-		// 合并单元格后的标题行，使用默认标题样式
-		writer.merge(row1.size() - 1, "测试标题");
-		// 一次性写出内容，使用默认样式
-		writer.write(rows);
-		
-		// 合并单元格后的标题行，使用默认标题样式
-		writer.merge(7, 10, 4, 10, "测试Merge", false);
-		
-		// 关闭writer，释放内存
-		writer.close();
-	}
-
-	@Test
-	@Ignore
-	public void writeMapTest() {
-		Map<String, Object> row1 = new LinkedHashMap<>();
-		row1.put("姓名", "张三");
-		row1.put("年龄", 23);
-		row1.put("成绩", 88.32);
-		row1.put("是否合格", true);
-		row1.put("考试日期", DateUtil.date());
-
-		Map<String, Object> row2 = new LinkedHashMap<>();
-		row2.put("姓名", "李四");
-		row2.put("年龄", 33);
-		row2.put("成绩", 59.50);
-		row2.put("是否合格", false);
-		row2.put("考试日期", DateUtil.date());
-
-		ArrayList<Map<String, Object>> rows = CollUtil.newArrayList(row1, row2);
-
-		// 通过工具类创建writer
-		String path = "e:/bigWriteMapTest.xlsx";
-		FileUtil.del(path);
-		BigExcelWriter writer = ExcelUtil.getBigWriter(path);
-		
-		//设置内容字体
-		Font font = writer.createFont();
-		font.setBold(true);
-		font.setColor(Font.COLOR_RED); 
-		font.setItalic(true); 
-		writer.getStyleSet().setFont(font, true);
-		
-		// 合并单元格后的标题行，使用默认标题样式
-		writer.merge(row1.size() - 1, "一班成绩单");
-		// 一次性写出内容，使用默认样式
-		writer.write(rows);
-		// 关闭writer，释放内存
-		writer.close();
-	}
-	
-	@Test
-	@Ignore
-	public void writeMapTest2() {
-		Map<String, Object> row1 = MapUtil.newHashMap(true);
-		row1.put("姓名", "张三");
-		row1.put("年龄", 23);
-		row1.put("成绩", 88.32);
-		row1.put("是否合格", true);
-		row1.put("考试日期", DateUtil.date());
-		
-		// 通过工具类创建writer
-		String path = "e:/bigWriteMapTest2.xlsx";
-		FileUtil.del(path);
-		BigExcelWriter writer = ExcelUtil.getBigWriter(path);
-		
-		// 一次性写出内容，使用默认样式
-		writer.writeRow(row1, true);
-		// 关闭writer，释放内存
-		writer.close();
-	}
-
-	@Test
-	@Ignore
-	public void writeBeanTest() {
-		TestBean bean1 = new TestBean();
-		bean1.setName("张三");
-		bean1.setAge(22);
-		bean1.setPass(true);
-		bean1.setScore(66.30);
-		bean1.setExamDate(DateUtil.date());
-
-		TestBean bean2 = new TestBean();
-		bean2.setName("李四");
-		bean2.setAge(28);
-		bean2.setPass(false);
-		bean2.setScore(38.50);
-		bean2.setExamDate(DateUtil.date());
-
-		List<TestBean> rows = CollUtil.newArrayList(bean1, bean2);
-		// 通过工具类创建writer
-		String file = "e:/bigWriteBeanTest.xlsx";
-		FileUtil.del(file);
-		BigExcelWriter writer = ExcelUtil.getBigWriter(file);
-		//自定义标题
-		writer.addHeaderAlias("name", "姓名");
-		writer.addHeaderAlias("age", "年龄");
-		writer.addHeaderAlias("score", "分数");
-		writer.addHeaderAlias("isPass", "是否通过");
-		writer.addHeaderAlias("examDate", "考试时间");
-		// 合并单元格后的标题行，使用默认标题样式
-		writer.merge(4, "一班成绩单");
-		// 一次性写出内容，使用默认样式
-		writer.write(rows);
-		// 关闭writer，释放内存
-		writer.close();
-	}
-	
-	@Test
-	@Ignore
-	public void writeCellValueTest() {
-		String path = "d:/test/cellValueTest.xlsx";
-		FileUtil.del(path);
-		BigExcelWriter writer = new BigExcelWriter(path);
-		writer.writeCellValue(3, 5, "aaa");
-		writer.close();
-	}
-
-	@Test
-	@Ignore
-	public void closeTest() {
-		final Map<String, ?> map1 = MapUtil.of("id", "123456");
-		final Map<String, ?> map2 = MapUtil.of("id", "123457");
-		final List<?> data = Arrays.asList(map1, map2);
-		final String destFilePath = "d:/test/closeTest.xlsx";//略
-		FileUtil.del(destFilePath);
-		try (ExcelWriter writer = ExcelUtil.getBigWriter(destFilePath)) {
-			writer.write(data).flush();
-		}
-	}
-
-	@Test
-	@Ignore
-	public void issue1210() {
-		// 通过工具类创建writer
-<<<<<<< HEAD
-		String path = "e:/issue1210.xlsx";
-=======
-		String path = "d:/test/issue1210.xlsx";
->>>>>>> ea3060cd
-		FileUtil.del(path);
-		BigExcelWriter writer = ExcelUtil.getBigWriter(path);
-		writer.addHeaderAlias("id", "SN");
-		writer.addHeaderAlias("userName", "User Name");
-<<<<<<< HEAD
-		List<Map<String, Object>> list = new ArrayList<>();
-		list.add(new HashMap<String, Object>() {{
-			put("id", 1);
-			put("userName", "aaaaaaaaaaaaaaaaaaaaaaaaaaaaaaaaa");
-		}});
-		list.add(new HashMap<String, Object>() {{
-=======
-
-		List<Map<String, Object>> list = new ArrayList<>();
-		list.add(new HashMap<String, Object>() {
-			private static final long serialVersionUID = 1L;
-
-			{
-			put("id", 1);
-			put("userName", "aaaaaaaaaaaaaaaaaaaaaaaaaaaaaaaaa");
-		}});
-
-		list.add(new HashMap<String, Object>() {
-			private static final long serialVersionUID = 1L;
-
-			{
->>>>>>> ea3060cd
-			put("id", 2);
-			put("userName", "bbbbbbbbbbbbbbbbbbbbbbbbbbbbbbbbbbbbbb");
-		}});
-		writer.write(list, true);
-		writer.autoSizeColumnAll();
-		writer.close();
-	}
-}
+package cn.hutool.poi.excel.test;
+
+import cn.hutool.core.collection.CollUtil;
+import cn.hutool.core.date.DateUtil;
+import cn.hutool.core.io.FileUtil;
+import cn.hutool.core.map.MapUtil;
+import cn.hutool.core.util.ObjectUtil;
+import cn.hutool.poi.excel.BigExcelWriter;
+import cn.hutool.poi.excel.ExcelUtil;
+import cn.hutool.poi.excel.ExcelWriter;
+import cn.hutool.poi.excel.style.StyleUtil;
+import org.apache.poi.ss.usermodel.CellStyle;
+import org.apache.poi.ss.usermodel.FillPatternType;
+import org.apache.poi.ss.usermodel.Font;
+import org.apache.poi.ss.usermodel.IndexedColors;
+import org.junit.Ignore;
+import org.junit.Test;
+
+import java.util.ArrayList;
+import java.util.Arrays;
+import java.util.HashMap;
+import java.util.LinkedHashMap;
+import java.util.List;
+import java.util.Map;
+
+/**
+ * 写出Excel单元测试
+ * 
+ * @author looly
+ */
+public class BigExcelWriteTest {
+	
+	@Test
+	@Ignore
+	public void writeTest2() {
+		List<String> row = CollUtil.newArrayList("姓名", "加班日期", "下班时间", "加班时长", "餐补", "车补次数", "车补", "总计");
+		BigExcelWriter overtimeWriter = ExcelUtil.getBigWriter("e:/excel/single_line.xlsx");
+		overtimeWriter.write(row);
+		overtimeWriter.close();
+	}
+
+	@Test
+	@Ignore
+	public void writeTest() {
+		List<?> row1 = CollUtil.newArrayList("aaaaa", "bb", "cc", "dd", DateUtil.date(), 3.22676575765);
+		List<?> row2 = CollUtil.newArrayList("aa1", "bb1", "cc1", "dd1", DateUtil.date(), 250.7676);
+		List<?> row3 = CollUtil.newArrayList("aa2", "bb2", "cc2", "dd2", DateUtil.date(), 0.111);
+		List<?> row4 = CollUtil.newArrayList("aa3", "bb3", "cc3", "dd3", DateUtil.date(), 35);
+		List<?> row5 = CollUtil.newArrayList("aa4", "bb4", "cc4", "dd4", DateUtil.date(), 28.00);
+
+		List<List<?>> rows = CollUtil.newArrayList(row1, row2, row3, row4, row5);
+		for(int i=0; i < 400000; i++) {
+			//超大列表写出测试
+			rows.add(ObjectUtil.clone(row1));
+		}
+		
+		String filePath = "e:/bigWriteTest.xlsx";
+		FileUtil.del(filePath);
+		// 通过工具类创建writer
+		BigExcelWriter writer = ExcelUtil.getBigWriter(filePath);
+
+//		// 跳过当前行，即第一行，非必须，在此演示用
+//		writer.passCurrentRow();
+//		// 合并单元格后的标题行，使用默认标题样式
+//		writer.merge(row1.size() - 1, "大数据测试标题");
+		// 一次性写出内容，使用默认样式
+		writer.write(rows);
+//		writer.autoSizeColumn(0, true);
+		// 关闭writer，释放内存
+		writer.close();
+	}
+	
+	@Test
+	@Ignore
+	public void mergeTest() {
+		List<?> row1 = CollUtil.newArrayList("aa", "bb", "cc", "dd", DateUtil.date(), 3.22676575765);
+		List<?> row2 = CollUtil.newArrayList("aa1", "bb1", "cc1", "dd1", DateUtil.date(), 250.7676);
+		List<?> row3 = CollUtil.newArrayList("aa2", "bb2", "cc2", "dd2", DateUtil.date(), 0.111);
+		List<?> row4 = CollUtil.newArrayList("aa3", "bb3", "cc3", "dd3", DateUtil.date(), 35);
+		List<?> row5 = CollUtil.newArrayList("aa4", "bb4", "cc4", "dd4", DateUtil.date(), 28.00);
+
+		List<List<?>> rows = CollUtil.newArrayList(row1, row2, row3, row4, row5);
+
+		// 通过工具类创建writer
+		BigExcelWriter writer = ExcelUtil.getBigWriter("e:/mergeTest.xlsx");
+		CellStyle style = writer.getStyleSet().getHeadCellStyle();
+		StyleUtil.setColor(style, IndexedColors.RED, FillPatternType.SOLID_FOREGROUND);
+
+		// 跳过当前行，即第一行，非必须，在此演示用
+		writer.passCurrentRow();
+		// 合并单元格后的标题行，使用默认标题样式
+		writer.merge(row1.size() - 1, "测试标题");
+		// 一次性写出内容，使用默认样式
+		writer.write(rows);
+		
+		// 合并单元格后的标题行，使用默认标题样式
+		writer.merge(7, 10, 4, 10, "测试Merge", false);
+		
+		// 关闭writer，释放内存
+		writer.close();
+	}
+
+	@Test
+	@Ignore
+	public void writeMapTest() {
+		Map<String, Object> row1 = new LinkedHashMap<>();
+		row1.put("姓名", "张三");
+		row1.put("年龄", 23);
+		row1.put("成绩", 88.32);
+		row1.put("是否合格", true);
+		row1.put("考试日期", DateUtil.date());
+
+		Map<String, Object> row2 = new LinkedHashMap<>();
+		row2.put("姓名", "李四");
+		row2.put("年龄", 33);
+		row2.put("成绩", 59.50);
+		row2.put("是否合格", false);
+		row2.put("考试日期", DateUtil.date());
+
+		ArrayList<Map<String, Object>> rows = CollUtil.newArrayList(row1, row2);
+
+		// 通过工具类创建writer
+		String path = "e:/bigWriteMapTest.xlsx";
+		FileUtil.del(path);
+		BigExcelWriter writer = ExcelUtil.getBigWriter(path);
+		
+		//设置内容字体
+		Font font = writer.createFont();
+		font.setBold(true);
+		font.setColor(Font.COLOR_RED); 
+		font.setItalic(true); 
+		writer.getStyleSet().setFont(font, true);
+		
+		// 合并单元格后的标题行，使用默认标题样式
+		writer.merge(row1.size() - 1, "一班成绩单");
+		// 一次性写出内容，使用默认样式
+		writer.write(rows);
+		// 关闭writer，释放内存
+		writer.close();
+	}
+	
+	@Test
+	@Ignore
+	public void writeMapTest2() {
+		Map<String, Object> row1 = MapUtil.newHashMap(true);
+		row1.put("姓名", "张三");
+		row1.put("年龄", 23);
+		row1.put("成绩", 88.32);
+		row1.put("是否合格", true);
+		row1.put("考试日期", DateUtil.date());
+		
+		// 通过工具类创建writer
+		String path = "e:/bigWriteMapTest2.xlsx";
+		FileUtil.del(path);
+		BigExcelWriter writer = ExcelUtil.getBigWriter(path);
+		
+		// 一次性写出内容，使用默认样式
+		writer.writeRow(row1, true);
+		// 关闭writer，释放内存
+		writer.close();
+	}
+
+	@Test
+	@Ignore
+	public void writeBeanTest() {
+		TestBean bean1 = new TestBean();
+		bean1.setName("张三");
+		bean1.setAge(22);
+		bean1.setPass(true);
+		bean1.setScore(66.30);
+		bean1.setExamDate(DateUtil.date());
+
+		TestBean bean2 = new TestBean();
+		bean2.setName("李四");
+		bean2.setAge(28);
+		bean2.setPass(false);
+		bean2.setScore(38.50);
+		bean2.setExamDate(DateUtil.date());
+
+		List<TestBean> rows = CollUtil.newArrayList(bean1, bean2);
+		// 通过工具类创建writer
+		String file = "e:/bigWriteBeanTest.xlsx";
+		FileUtil.del(file);
+		BigExcelWriter writer = ExcelUtil.getBigWriter(file);
+		//自定义标题
+		writer.addHeaderAlias("name", "姓名");
+		writer.addHeaderAlias("age", "年龄");
+		writer.addHeaderAlias("score", "分数");
+		writer.addHeaderAlias("isPass", "是否通过");
+		writer.addHeaderAlias("examDate", "考试时间");
+		// 合并单元格后的标题行，使用默认标题样式
+		writer.merge(4, "一班成绩单");
+		// 一次性写出内容，使用默认样式
+		writer.write(rows);
+		// 关闭writer，释放内存
+		writer.close();
+	}
+	
+	@Test
+	@Ignore
+	public void writeCellValueTest() {
+		String path = "d:/test/cellValueTest.xlsx";
+		FileUtil.del(path);
+		BigExcelWriter writer = new BigExcelWriter(path);
+		writer.writeCellValue(3, 5, "aaa");
+		writer.close();
+	}
+
+	@Test
+	@Ignore
+	public void closeTest() {
+		final Map<String, ?> map1 = MapUtil.of("id", "123456");
+		final Map<String, ?> map2 = MapUtil.of("id", "123457");
+		final List<?> data = Arrays.asList(map1, map2);
+		final String destFilePath = "d:/test/closeTest.xlsx";//略
+		FileUtil.del(destFilePath);
+		try (ExcelWriter writer = ExcelUtil.getBigWriter(destFilePath)) {
+			writer.write(data).flush();
+		}
+	}
+
+	@Test
+	@Ignore
+	public void issue1210() {
+		// 通过工具类创建writer
+		String path = "d:/test/issue1210.xlsx";
+		FileUtil.del(path);
+		BigExcelWriter writer = ExcelUtil.getBigWriter(path);
+		writer.addHeaderAlias("id", "SN");
+		writer.addHeaderAlias("userName", "User Name");
+		List<Map<String, Object>> list = new ArrayList<>();
+		list.add(new HashMap<String, Object>() {
+			private static final long serialVersionUID = 1L;
+
+			{
+			put("id", 1);
+			put("userName", "aaaaaaaaaaaaaaaaaaaaaaaaaaaaaaaaa");
+		}});
+
+		list.add(new HashMap<String, Object>() {
+			private static final long serialVersionUID = 1L;
+
+			{
+			put("id", 2);
+			put("userName", "bbbbbbbbbbbbbbbbbbbbbbbbbbbbbbbbbbbbbb");
+		}});
+		writer.write(list, true);
+		writer.autoSizeColumnAll();
+		writer.close();
+	}
+}