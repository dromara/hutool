<?xml version='1.0' encoding='utf-8'?>
<project xmlns="http://maven.apache.org/POM/4.0.0" xmlns:xsi="http://www.w3.org/2001/XMLSchema-instance"
	xsi:schemaLocation="http://maven.apache.org/POM/4.0.0 http://maven.apache.org/maven-v4_0_0.xsd">
	<modelVersion>4.0.0</modelVersion>

	<packaging>jar</packaging>

	<groupId>com.xiaoleilu</groupId>
	<artifactId>hutool</artifactId>
	<version>2.8.0</version>
	<name>hutool</name>
	<description>提供最基础的工具类</description>
	<url>https://github.com/looly/hutool</url>

	<licenses>
		<license>
			<name>The Apache Software License, Version 2.0</name>
			<url>http://www.apache.org/licenses/LICENSE-2.0.txt</url>
		</license>
	</licenses>

	<developers>
		<developer>
			<name>Looly</name>
			<email>loolly@gmail.com</email>
		</developer>
	</developers>

	<scm>
		<connection>scm:git@github.com:looly/hutool.git</connection>
		<developerConnection>scm:git@github.com:looly/hutool.git</developerConnection>
		<url>git@github.com:looly/hutool.git</url>
	</scm>

	<properties>
		<project.build.sourceEncoding>utf-8</project.build.sourceEncoding>
		<project.reporting.outputEncoding>utf-8</project.reporting.outputEncoding>
	</properties>
	<build>
<<<<<<< HEAD
		<pluginManagement>
			<plugins>
				<plugin>
					<groupId>org.eclipse.m2e</groupId>
					<artifactId>lifecycle-mapping</artifactId>
					<version>1.0.0</version>
					<configuration>
						<lifecycleMappingMetadata>
							<pluginExecutions>
								<pluginExecution>
									<pluginExecutionFilter>
										<groupId> org.apache.maven.plugins
										</groupId>
										<artifactId> maven-compiler-plugin </artifactId>
										<versionRange>
											[3.1,)
										</versionRange>
										<goals>
											<goal>testCompile</goal>
										</goals>
									</pluginExecutionFilter>
									<action>
										<ignore></ignore>
									</action>
								</pluginExecution>
							</pluginExecutions>
						</lifecycleMappingMetadata>
					</configuration>
				</plugin>
			</plugins>
		</pluginManagement>
=======
		<plugins>
			<plugin>
				<groupId>org.apache.maven.plugins</groupId>
				<artifactId>maven-compiler-plugin</artifactId>
				<version>3.2</version>
				<configuration>
					<source>1.7</source>
					<target>1.7</target>
				</configuration>
			</plugin>
		</plugins>
>>>>>>> 76970133
	</build>

	<dependencies>
		<!-- 通用日志接口，可以适应不用的日志方式 -->
		<dependency>
			<groupId>org.slf4j</groupId>
			<artifactId>slf4j-api</artifactId>
			<version>1.7.12</version>
		</dependency>
		<dependency>
			<groupId>ch.qos.logback</groupId>
			<artifactId>logback-classic</artifactId>
			<version>1.1.2</version>
			<scope>test</scope>
		</dependency>
		<dependency>
			<groupId>org.apache.velocity</groupId>
			<artifactId>velocity</artifactId>
			<version>1.7</version>
			<scope>provided</scope>
		</dependency>
		<dependency>
			<groupId>javax.servlet</groupId>
			<artifactId>javax.servlet-api</artifactId>
			<version>3.1.0</version>
			<scope>provided</scope>
		</dependency>
		<!-- 数据库连接池 -->
		<dependency>
			<groupId>com.alibaba</groupId>
			<artifactId>druid</artifactId>
			<version>1.0.13</version>
			<scope>provided</scope>
		</dependency>
		<!-- MongoDB Java客户端 -->
		<dependency>
			<groupId>org.mongodb</groupId>
			<artifactId>mongo-java-driver</artifactId>
			<version>2.13.0</version>
			<scope>provided</scope>
		</dependency>
		<!-- 定时任务包，类似crontab -->
		<dependency>
			<groupId>it.sauronsoftware.cron4j</groupId>
			<artifactId>cron4j</artifactId>
			<version>2.2.5</version>
			<scope>provided</scope>
		</dependency>
	</dependencies>

	<profiles>
		<profile>
			<id>release</id>
			<distributionManagement>
				<snapshotRepository>
					<id>oss</id>
					<url>https://oss.sonatype.org/content/repositories/snapshots/</url>
				</snapshotRepository>
				<repository>
					<id>oss</id>
					<url>https://oss.sonatype.org/service/local/staging/deploy/maven2/</url>
				</repository>
			</distributionManagement>
			<build>
				<plugins>
					<!-- Source -->
					<plugin>
						<groupId>org.apache.maven.plugins</groupId>
						<artifactId>maven-source-plugin</artifactId>
						<version>2.4</version>
						<executions>
							<execution>
								<phase>package</phase>
								<goals>
									<goal>jar-no-fork</goal>
								</goals>
							</execution>
						</executions>
					</plugin>
					<!-- Javadoc -->
					<plugin>
						<groupId>org.apache.maven.plugins</groupId>
						<artifactId>maven-javadoc-plugin</artifactId>
						<version>2.10.2</version>
						<executions>
							<execution>
								<phase>package</phase>
								<goals>
									<goal>jar</goal>
								</goals>
							</execution>
						</executions>
					</plugin>
					<!-- Gpg Signature -->
					<plugin>
						<groupId>org.apache.maven.plugins</groupId>
						<artifactId>maven-gpg-plugin</artifactId>
						<version>1.5</version>
						<executions>
							<execution>
								<id>sign-artifacts</id>
								<phase>verify</phase>
								<goals>
									<goal>sign</goal>
								</goals>
							</execution>
						</executions>
					</plugin>
				</plugins>
			</build>
		</profile>
	</profiles>

</project>
<|MERGE_RESOLUTION|>--- conflicted
+++ resolved
@@ -1,198 +1,165 @@
-<?xml version='1.0' encoding='utf-8'?>
-<project xmlns="http://maven.apache.org/POM/4.0.0" xmlns:xsi="http://www.w3.org/2001/XMLSchema-instance"
-	xsi:schemaLocation="http://maven.apache.org/POM/4.0.0 http://maven.apache.org/maven-v4_0_0.xsd">
-	<modelVersion>4.0.0</modelVersion>
-
-	<packaging>jar</packaging>
-
-	<groupId>com.xiaoleilu</groupId>
-	<artifactId>hutool</artifactId>
-	<version>2.8.0</version>
-	<name>hutool</name>
-	<description>提供最基础的工具类</description>
-	<url>https://github.com/looly/hutool</url>
-
-	<licenses>
-		<license>
-			<name>The Apache Software License, Version 2.0</name>
-			<url>http://www.apache.org/licenses/LICENSE-2.0.txt</url>
-		</license>
-	</licenses>
-
-	<developers>
-		<developer>
-			<name>Looly</name>
-			<email>loolly@gmail.com</email>
-		</developer>
-	</developers>
-
-	<scm>
-		<connection>scm:git@github.com:looly/hutool.git</connection>
-		<developerConnection>scm:git@github.com:looly/hutool.git</developerConnection>
-		<url>git@github.com:looly/hutool.git</url>
-	</scm>
-
-	<properties>
-		<project.build.sourceEncoding>utf-8</project.build.sourceEncoding>
-		<project.reporting.outputEncoding>utf-8</project.reporting.outputEncoding>
-	</properties>
-	<build>
-<<<<<<< HEAD
-		<pluginManagement>
-			<plugins>
-				<plugin>
-					<groupId>org.eclipse.m2e</groupId>
-					<artifactId>lifecycle-mapping</artifactId>
-					<version>1.0.0</version>
-					<configuration>
-						<lifecycleMappingMetadata>
-							<pluginExecutions>
-								<pluginExecution>
-									<pluginExecutionFilter>
-										<groupId> org.apache.maven.plugins
-										</groupId>
-										<artifactId> maven-compiler-plugin </artifactId>
-										<versionRange>
-											[3.1,)
-										</versionRange>
-										<goals>
-											<goal>testCompile</goal>
-										</goals>
-									</pluginExecutionFilter>
-									<action>
-										<ignore></ignore>
-									</action>
-								</pluginExecution>
-							</pluginExecutions>
-						</lifecycleMappingMetadata>
-					</configuration>
-				</plugin>
-			</plugins>
-		</pluginManagement>
-=======
-		<plugins>
-			<plugin>
-				<groupId>org.apache.maven.plugins</groupId>
-				<artifactId>maven-compiler-plugin</artifactId>
-				<version>3.2</version>
-				<configuration>
-					<source>1.7</source>
-					<target>1.7</target>
-				</configuration>
-			</plugin>
-		</plugins>
->>>>>>> 76970133
-	</build>
-
-	<dependencies>
-		<!-- 通用日志接口，可以适应不用的日志方式 -->
-		<dependency>
-			<groupId>org.slf4j</groupId>
-			<artifactId>slf4j-api</artifactId>
-			<version>1.7.12</version>
-		</dependency>
-		<dependency>
-			<groupId>ch.qos.logback</groupId>
-			<artifactId>logback-classic</artifactId>
-			<version>1.1.2</version>
-			<scope>test</scope>
-		</dependency>
-		<dependency>
-			<groupId>org.apache.velocity</groupId>
-			<artifactId>velocity</artifactId>
-			<version>1.7</version>
-			<scope>provided</scope>
-		</dependency>
-		<dependency>
-			<groupId>javax.servlet</groupId>
-			<artifactId>javax.servlet-api</artifactId>
-			<version>3.1.0</version>
-			<scope>provided</scope>
-		</dependency>
-		<!-- 数据库连接池 -->
-		<dependency>
-			<groupId>com.alibaba</groupId>
-			<artifactId>druid</artifactId>
-			<version>1.0.13</version>
-			<scope>provided</scope>
-		</dependency>
-		<!-- MongoDB Java客户端 -->
-		<dependency>
-			<groupId>org.mongodb</groupId>
-			<artifactId>mongo-java-driver</artifactId>
-			<version>2.13.0</version>
-			<scope>provided</scope>
-		</dependency>
-		<!-- 定时任务包，类似crontab -->
-		<dependency>
-			<groupId>it.sauronsoftware.cron4j</groupId>
-			<artifactId>cron4j</artifactId>
-			<version>2.2.5</version>
-			<scope>provided</scope>
-		</dependency>
-	</dependencies>
-
-	<profiles>
-		<profile>
-			<id>release</id>
-			<distributionManagement>
-				<snapshotRepository>
-					<id>oss</id>
-					<url>https://oss.sonatype.org/content/repositories/snapshots/</url>
-				</snapshotRepository>
-				<repository>
-					<id>oss</id>
-					<url>https://oss.sonatype.org/service/local/staging/deploy/maven2/</url>
-				</repository>
-			</distributionManagement>
-			<build>
-				<plugins>
-					<!-- Source -->
-					<plugin>
-						<groupId>org.apache.maven.plugins</groupId>
-						<artifactId>maven-source-plugin</artifactId>
-						<version>2.4</version>
-						<executions>
-							<execution>
-								<phase>package</phase>
-								<goals>
-									<goal>jar-no-fork</goal>
-								</goals>
-							</execution>
-						</executions>
-					</plugin>
-					<!-- Javadoc -->
-					<plugin>
-						<groupId>org.apache.maven.plugins</groupId>
-						<artifactId>maven-javadoc-plugin</artifactId>
-						<version>2.10.2</version>
-						<executions>
-							<execution>
-								<phase>package</phase>
-								<goals>
-									<goal>jar</goal>
-								</goals>
-							</execution>
-						</executions>
-					</plugin>
-					<!-- Gpg Signature -->
-					<plugin>
-						<groupId>org.apache.maven.plugins</groupId>
-						<artifactId>maven-gpg-plugin</artifactId>
-						<version>1.5</version>
-						<executions>
-							<execution>
-								<id>sign-artifacts</id>
-								<phase>verify</phase>
-								<goals>
-									<goal>sign</goal>
-								</goals>
-							</execution>
-						</executions>
-					</plugin>
-				</plugins>
-			</build>
-		</profile>
-	</profiles>
-
-</project>
+<?xml version='1.0' encoding='utf-8'?>
+<project xmlns="http://maven.apache.org/POM/4.0.0" xmlns:xsi="http://www.w3.org/2001/XMLSchema-instance"
+	xsi:schemaLocation="http://maven.apache.org/POM/4.0.0 http://maven.apache.org/maven-v4_0_0.xsd">
+	<modelVersion>4.0.0</modelVersion>
+
+	<packaging>jar</packaging>
+
+	<groupId>com.xiaoleilu</groupId>
+	<artifactId>hutool</artifactId>
+	<version>2.8.0</version>
+	<name>hutool</name>
+	<description>提供最基础的工具类</description>
+	<url>https://github.com/looly/hutool</url>
+
+	<licenses>
+		<license>
+			<name>The Apache Software License, Version 2.0</name>
+			<url>http://www.apache.org/licenses/LICENSE-2.0.txt</url>
+		</license>
+	</licenses>
+
+	<developers>
+		<developer>
+			<name>Looly</name>
+			<email>loolly@gmail.com</email>
+		</developer>
+	</developers>
+
+	<scm>
+		<connection>scm:git@github.com:looly/hutool.git</connection>
+		<developerConnection>scm:git@github.com:looly/hutool.git</developerConnection>
+		<url>git@github.com:looly/hutool.git</url>
+	</scm>
+
+	<properties>
+		<project.build.sourceEncoding>utf-8</project.build.sourceEncoding>
+		<project.reporting.outputEncoding>utf-8</project.reporting.outputEncoding>
+	</properties>
+
+	<build>
+		<plugins>
+			<plugin>
+				<groupId>org.apache.maven.plugins</groupId>
+				<artifactId>maven-compiler-plugin</artifactId>
+				<version>3.2</version>
+				<configuration>
+					<source>1.7</source>
+					<target>1.7</target>
+				</configuration>
+			</plugin>
+		</plugins>
+	</build>
+
+	<dependencies>
+		<!-- 通用日志接口，可以适应不用的日志方式 -->
+		<dependency>
+			<groupId>org.slf4j</groupId>
+			<artifactId>slf4j-api</artifactId>
+			<version>1.7.12</version>
+		</dependency>
+		<dependency>
+			<groupId>ch.qos.logback</groupId>
+			<artifactId>logback-classic</artifactId>
+			<version>1.1.2</version>
+			<scope>test</scope>
+		</dependency>
+		<dependency>
+			<groupId>org.apache.velocity</groupId>
+			<artifactId>velocity</artifactId>
+			<version>1.7</version>
+			<scope>provided</scope>
+		</dependency>
+		<dependency>
+			<groupId>javax.servlet</groupId>
+			<artifactId>javax.servlet-api</artifactId>
+			<version>3.1.0</version>
+			<scope>provided</scope>
+		</dependency>
+		<!-- 数据库连接池 -->
+		<dependency>
+			<groupId>com.alibaba</groupId>
+			<artifactId>druid</artifactId>
+			<version>1.0.13</version>
+			<scope>provided</scope>
+		</dependency>
+		<!-- MongoDB Java客户端 -->
+		<dependency>
+			<groupId>org.mongodb</groupId>
+			<artifactId>mongo-java-driver</artifactId>
+			<version>2.13.0</version>
+			<scope>provided</scope>
+		</dependency>
+		<!-- 定时任务包，类似crontab -->
+		<dependency>
+			<groupId>it.sauronsoftware.cron4j</groupId>
+			<artifactId>cron4j</artifactId>
+			<version>2.2.5</version>
+			<scope>provided</scope>
+		</dependency>
+	</dependencies>
+
+	<profiles>
+		<profile>
+			<id>release</id>
+			<distributionManagement>
+				<snapshotRepository>
+					<id>oss</id>
+					<url>https://oss.sonatype.org/content/repositories/snapshots/</url>
+				</snapshotRepository>
+				<repository>
+					<id>oss</id>
+					<url>https://oss.sonatype.org/service/local/staging/deploy/maven2/</url>
+				</repository>
+			</distributionManagement>
+			<build>
+				<plugins>
+					<!-- Source -->
+					<plugin>
+						<groupId>org.apache.maven.plugins</groupId>
+						<artifactId>maven-source-plugin</artifactId>
+						<version>2.4</version>
+						<executions>
+							<execution>
+								<phase>package</phase>
+								<goals>
+									<goal>jar-no-fork</goal>
+								</goals>
+							</execution>
+						</executions>
+					</plugin>
+					<!-- Javadoc -->
+					<plugin>
+						<groupId>org.apache.maven.plugins</groupId>
+						<artifactId>maven-javadoc-plugin</artifactId>
+						<version>2.10.2</version>
+						<executions>
+							<execution>
+								<phase>package</phase>
+								<goals>
+									<goal>jar</goal>
+								</goals>
+							</execution>
+						</executions>
+					</plugin>
+					<!-- Gpg Signature -->
+					<plugin>
+						<groupId>org.apache.maven.plugins</groupId>
+						<artifactId>maven-gpg-plugin</artifactId>
+						<version>1.5</version>
+						<executions>
+							<execution>
+								<id>sign-artifacts</id>
+								<phase>verify</phase>
+								<goals>
+									<goal>sign</goal>
+								</goals>
+							</execution>
+						</executions>
+					</plugin>
+				</plugins>
+			</build>
+		</profile>
+	</profiles>
+
+</project>