package cn.hutool.crypto;

import cn.hutool.core.io.IORuntimeException;
import cn.hutool.core.io.IoUtil;
import cn.hutool.core.util.StrUtil;
import org.bouncycastle.util.io.pem.PemObject;
import org.bouncycastle.util.io.pem.PemObjectGenerator;
import org.bouncycastle.util.io.pem.PemReader;
import org.bouncycastle.util.io.pem.PemWriter;

import java.io.IOException;
import java.io.InputStream;
import java.io.OutputStream;
import java.io.Reader;
import java.security.Key;
import java.security.PrivateKey;
import java.security.PublicKey;

/**
 * PEM(Privacy Enhanced Mail)格式相关工具类。（基于Bouncy Castle）
 *
 * <p>
 * PEM一般为文本格式，以 -----BEGIN... 开头，以 -----END... 结尾，中间的内容是 BASE64 编码。
 * <p>
 * 这种格式可以保存证书和私钥，有时我们也把PEM格式的私钥的后缀改为 .key 以区别证书与私钥。
 *
 * @author looly
 * @since 5.1.6
 */
public class PemUtil {

	/**
	 * 读取PEM格式的私钥
	 *
	 * @param pemStream pem流
	 * @return {@link PrivateKey}
	 * @since 4.5.2
	 */
	public static PrivateKey readPemPrivateKey(InputStream pemStream) {
		return (PrivateKey) readPemKey(pemStream);
	}

	/**
	 * 读取PEM格式的公钥
	 *
	 * @param pemStream pem流
	 * @return {@link PublicKey}
	 * @since 4.5.2
	 */
	public static PublicKey readPemPublicKey(InputStream pemStream) {
		return (PublicKey) readPemKey(pemStream);
	}

	/**
	 * 从pem文件中读取公钥或私钥<br>
	 * 根据类型返回 {@link PublicKey} 或者 {@link PrivateKey}
	 *
	 * @param keyStream pem流
	 * @return {@link Key}，null表示无法识别的密钥类型
	 * @since 5.1.6
	 */
	public static Key readPemKey(InputStream keyStream) {
		final PemObject object = readPemObject(keyStream);
		final String type = object.getType();
		if (StrUtil.isNotBlank(type)) {
<<<<<<< HEAD
			if (type.endsWith("EC PRIVATE KEY")) {
				return KeyUtil.generateECPrivateKey(object.getContent());
			} else if (type.endsWith("PRIVATE KEY")) {
=======
			//private
			if (type.endsWith("EC PRIVATE KEY")) {
				return KeyUtil.generatePrivateKey("EC", object.getContent());
			}if (type.endsWith("PRIVATE KEY")) {
>>>>>>> 4405d7b8
				return KeyUtil.generateRSAPrivateKey(object.getContent());
			}

			// public
			if (type.endsWith("EC PUBLIC KEY")) {
				return KeyUtil.generatePublicKey("EC", object.getContent());
			} else if (type.endsWith("PUBLIC KEY")) {
				return KeyUtil.generateRSAPublicKey(object.getContent());
			} else if (type.endsWith("CERTIFICATE")) {
				return KeyUtil.readPublicKeyFromCert(IoUtil.toStream(object.getContent()));
			}
		}

		//表示无法识别的密钥类型
		return null;
	}

	/**
	 * 从pem流中读取公钥或私钥
	 *
	 * @param keyStream pem流
	 * @return 密钥bytes
	 * @since 5.1.6
	 */
	public static byte[] readPem(InputStream keyStream) {
		PemObject pemObject = readPemObject(keyStream);
		if (null != pemObject) {
			return pemObject.getContent();
		}
		return null;
	}

	/**
	 * 读取pem文件中的信息，包括类型、头信息和密钥内容
	 *
	 * @param keyStream pem流
	 * @return {@link PemObject}
	 * @since 4.5.2
	 */
	public static PemObject readPemObject(InputStream keyStream) {
		return readPemObject(IoUtil.getUtf8Reader(keyStream));
	}

	/**
	 * 读取pem文件中的信息，包括类型、头信息和密钥内容
	 *
	 * @param reader pem Reader
	 * @return {@link PemObject}
	 * @since 5.1.6
	 */
	public static PemObject readPemObject(Reader reader) {
		PemReader pemReader = null;
		try {
			pemReader = new PemReader(reader);
			return pemReader.readPemObject();
		} catch (IOException e) {
			throw new IORuntimeException(e);
		} finally {
			IoUtil.close(pemReader);
		}
	}

	/**
	 * 写出pem密钥（私钥、公钥、证书）
	 *
	 * @param type      密钥类型（私钥、公钥、证书）
	 * @param content   密钥内容
	 * @param keyStream pem流
	 * @since 5.1.6
	 */
	public static void writePemObject(String type, byte[] content, OutputStream keyStream) {
		writePemObject(new PemObject(type, content), keyStream);
	}

	/**
	 * 写出pem密钥（私钥、公钥、证书）
	 *
	 * @param pemObject pem对象，包括密钥和密钥类型等信息
	 * @param keyStream pem流
	 * @since 5.1.6
	 */
	public static void writePemObject(PemObjectGenerator pemObject, OutputStream keyStream) {
		PemWriter writer = null;
		try {
			writer = new PemWriter(IoUtil.getUtf8Writer(keyStream));
			writer.writeObject(pemObject);
		} catch (IOException e) {
			throw new IORuntimeException(e);
		} finally {
			IoUtil.close(writer);
		}
	}
}<|MERGE_RESOLUTION|>--- conflicted
+++ resolved
@@ -63,16 +63,10 @@
 		final PemObject object = readPemObject(keyStream);
 		final String type = object.getType();
 		if (StrUtil.isNotBlank(type)) {
-<<<<<<< HEAD
-			if (type.endsWith("EC PRIVATE KEY")) {
-				return KeyUtil.generateECPrivateKey(object.getContent());
-			} else if (type.endsWith("PRIVATE KEY")) {
-=======
 			//private
 			if (type.endsWith("EC PRIVATE KEY")) {
 				return KeyUtil.generatePrivateKey("EC", object.getContent());
 			}if (type.endsWith("PRIVATE KEY")) {
->>>>>>> 4405d7b8
 				return KeyUtil.generateRSAPrivateKey(object.getContent());
 			}
 
