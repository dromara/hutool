--- conflicted
+++ resolved
@@ -18,15 +18,6 @@
 		Assert.assertNotNull(privateKey);
 	}
 
-<<<<<<< HEAD
-	@Test
-	public void readECPrivateKeyTest() {
-		PrivateKey privateKey = PemUtil.readPemPrivateKey(ResourceUtil.getStream("test_ec_private_key.pem"));
-		Assert.assertNotNull(privateKey);
-	}
-
-=======
->>>>>>> 4405d7b8
 	@Test
 	public void readPublicKeyTest() {
 		PublicKey publicKey = PemUtil.readPemPublicKey(ResourceUtil.getStream("test_public_key.csr"));
