--- conflicted
+++ resolved
@@ -181,7 +181,6 @@
 		final List<Integer> list = asList(1, 2, 3);
 		final Map<Boolean, List<Integer>> map = new HashMap<Boolean, List<Integer>>() {
 			private static final long serialVersionUID = 1L;
-
 			{
 				put(Boolean.TRUE, singletonList(2));
 				put(Boolean.FALSE, asList(1, 3));
@@ -296,19 +295,8 @@
 		Assert.assertEquals(asList(1, 2, 3), elements);
 		Assert.assertEquals(asList(0, 1, 2), indexes);
 
-<<<<<<< HEAD
 		wrap("one", "two", "three", "four").parallel().filter(e -> e.length() == 4)
 				.peekIdx((e, i) -> Assert.assertEquals("four:0", e + ":" + i)).exec();
-=======
-		final Set<Integer> elements2 = Collections.synchronizedSet(new HashSet<>());
-		final Set<Integer> indexes2 = Collections.synchronizedSet(new HashSet<>());
-		wrap(1, 2, null).parallel().peekIdx((t, i) -> {
-			elements2.add(t);
-			indexes2.add(i);
-		}).exec();
-		Assert.assertEquals(new HashSet<>(asList(1, null, 2)), elements2);
-		Assert.assertEquals(new HashSet<>(asList(-1, -1, -1)), indexes2);
->>>>>>> 3e213705
 	}
 
 	@Test
@@ -636,7 +624,6 @@
 	public void testToEntries() {
 		final Map<Integer, Integer> expect = new HashMap<Integer, Integer>() {
 			private static final long serialVersionUID = 1L;
-
 			{
 				put(1, 1);
 				put(2, 2);
