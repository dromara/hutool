package cn.hutool.core.map;

<<<<<<< HEAD
=======
import java.io.Serializable;
import java.util.*;

>>>>>>> 7ef693ef
import cn.hutool.core.collection.CollUtil;
import cn.hutool.core.util.ArrayUtil;

import java.io.Serializable;
import java.util.*;
import java.util.stream.Collectors;
import java.util.stream.IntStream;

/**
 * 无重复键的Map
 * 
 * @author looly
 *
 * @param <K> 键类型
 * @param <V> 值类型
 */
public class TableMap<K, V> implements Map<K, V>, Serializable {
	private static final long serialVersionUID = 1L;

	private List<K> keys;
	private List<V> values;

	/**
	 * 构造
	 * 
	 * @param size 初始容量
	 */
	public TableMap(int size) {
		this.keys = new ArrayList<>(size);
		this.values = new ArrayList<>(size);
	}

	/**
	 * 构造
	 * 
	 * @param keys 键列表
	 * @param values 值列表
	 */
	public TableMap(K[] keys, V[] values) {
		this.keys = CollUtil.toList(keys);
		this.values = CollUtil.toList(values);
	}

	@Override
	public int size() {
		return keys.size();
	}

	@Override
	public boolean isEmpty() {
		return ArrayUtil.isEmpty(keys);
	}

	@Override
	public boolean containsKey(Object key) {
		//noinspection SuspiciousMethodCalls
		return keys.contains(key);
	}

	@Override
	public boolean containsValue(Object value) {
		//noinspection SuspiciousMethodCalls
		return values.contains(value);
	}

	@Override
	public V get(Object key) {
		//noinspection SuspiciousMethodCalls
		final int index = keys.indexOf(key);
		if (index > -1 && index < values.size()) {
			return values.get(index);
		}
		return null;
	}

	@Override
	public V put(K key, V value) {
		keys.add(key);
		values.add(value);
		return null;
	}

	@Override
	public V remove(Object key) {
		//noinspection SuspiciousMethodCalls
		int index = keys.indexOf(key);
		if (index > -1) {
			keys.remove(index);
			if (index < values.size()) {
				values.remove(index);
			}
		}
		return null;
	}

	@Override
	public void putAll(Map<? extends K, ? extends V> m) {
		for (Map.Entry<? extends K, ? extends V> entry : m.entrySet()) {
			this.put(entry.getKey(), entry.getValue());
		}
	}

	@Override
	public void clear() {
		keys.clear();
		values.clear();
	}

	@Override
	public Set<K> keySet() {
		return new HashSet<>(keys);
	}

	@Override
	public Collection<V> values() {
		return new HashSet<>(values);
	}

	@Override
	public Set<Map.Entry<K, V>> entrySet() {
		return IntStream.range(0, size()).mapToObj(i -> new Entry<>(keys.get(i), values.get(i))).collect(Collectors.toCollection(HashSet::new));
	}

	private static class Entry<K, V> implements Map.Entry<K, V> {

		private K key;
		private V value;

		public Entry(K key, V value) {
			this.key = key;
			this.value = value;
		}

		@Override
		public K getKey() {
			return key;
		}

		@Override
		public V getValue() {
			return value;
		}

		@Override
		public V setValue(V value) {
			throw new UnsupportedOperationException("setValue not supported.");
		}
		@Override
		public final boolean equals(Object o) {
			if (o == this)
				return true;
			if (o instanceof Map.Entry) {
				Map.Entry<?,?> e = (Map.Entry<?,?>)o;
				return Objects.equals(key, e.getKey()) &&
						Objects.equals(value, e.getValue());
			}
			return false;
		}

		@Override
		public int hashCode() {
			//copy from 1.8 HashMap.Node
			return Objects.hashCode(key) ^ Objects.hashCode(value);
		}
	}
}
<|MERGE_RESOLUTION|>--- conflicted
+++ resolved
@@ -1,174 +1,168 @@
-package cn.hutool.core.map;
-
-<<<<<<< HEAD
-=======
-import java.io.Serializable;
-import java.util.*;
-
->>>>>>> 7ef693ef
-import cn.hutool.core.collection.CollUtil;
-import cn.hutool.core.util.ArrayUtil;
-
-import java.io.Serializable;
-import java.util.*;
-import java.util.stream.Collectors;
-import java.util.stream.IntStream;
-
-/**
- * 无重复键的Map
- * 
- * @author looly
- *
- * @param <K> 键类型
- * @param <V> 值类型
- */
-public class TableMap<K, V> implements Map<K, V>, Serializable {
-	private static final long serialVersionUID = 1L;
-
-	private List<K> keys;
-	private List<V> values;
-
-	/**
-	 * 构造
-	 * 
-	 * @param size 初始容量
-	 */
-	public TableMap(int size) {
-		this.keys = new ArrayList<>(size);
-		this.values = new ArrayList<>(size);
-	}
-
-	/**
-	 * 构造
-	 * 
-	 * @param keys 键列表
-	 * @param values 值列表
-	 */
-	public TableMap(K[] keys, V[] values) {
-		this.keys = CollUtil.toList(keys);
-		this.values = CollUtil.toList(values);
-	}
-
-	@Override
-	public int size() {
-		return keys.size();
-	}
-
-	@Override
-	public boolean isEmpty() {
-		return ArrayUtil.isEmpty(keys);
-	}
-
-	@Override
-	public boolean containsKey(Object key) {
-		//noinspection SuspiciousMethodCalls
-		return keys.contains(key);
-	}
-
-	@Override
-	public boolean containsValue(Object value) {
-		//noinspection SuspiciousMethodCalls
-		return values.contains(value);
-	}
-
-	@Override
-	public V get(Object key) {
-		//noinspection SuspiciousMethodCalls
-		final int index = keys.indexOf(key);
-		if (index > -1 && index < values.size()) {
-			return values.get(index);
-		}
-		return null;
-	}
-
-	@Override
-	public V put(K key, V value) {
-		keys.add(key);
-		values.add(value);
-		return null;
-	}
-
-	@Override
-	public V remove(Object key) {
-		//noinspection SuspiciousMethodCalls
-		int index = keys.indexOf(key);
-		if (index > -1) {
-			keys.remove(index);
-			if (index < values.size()) {
-				values.remove(index);
-			}
-		}
-		return null;
-	}
-
-	@Override
-	public void putAll(Map<? extends K, ? extends V> m) {
-		for (Map.Entry<? extends K, ? extends V> entry : m.entrySet()) {
-			this.put(entry.getKey(), entry.getValue());
-		}
-	}
-
-	@Override
-	public void clear() {
-		keys.clear();
-		values.clear();
-	}
-
-	@Override
-	public Set<K> keySet() {
-		return new HashSet<>(keys);
-	}
-
-	@Override
-	public Collection<V> values() {
-		return new HashSet<>(values);
-	}
-
-	@Override
-	public Set<Map.Entry<K, V>> entrySet() {
-		return IntStream.range(0, size()).mapToObj(i -> new Entry<>(keys.get(i), values.get(i))).collect(Collectors.toCollection(HashSet::new));
-	}
-
-	private static class Entry<K, V> implements Map.Entry<K, V> {
-
-		private K key;
-		private V value;
-
-		public Entry(K key, V value) {
-			this.key = key;
-			this.value = value;
-		}
-
-		@Override
-		public K getKey() {
-			return key;
-		}
-
-		@Override
-		public V getValue() {
-			return value;
-		}
-
-		@Override
-		public V setValue(V value) {
-			throw new UnsupportedOperationException("setValue not supported.");
-		}
-		@Override
-		public final boolean equals(Object o) {
-			if (o == this)
-				return true;
-			if (o instanceof Map.Entry) {
-				Map.Entry<?,?> e = (Map.Entry<?,?>)o;
-				return Objects.equals(key, e.getKey()) &&
-						Objects.equals(value, e.getValue());
-			}
-			return false;
-		}
-
-		@Override
-		public int hashCode() {
-			//copy from 1.8 HashMap.Node
-			return Objects.hashCode(key) ^ Objects.hashCode(value);
-		}
-	}
-}
+package cn.hutool.core.map;
+
+import cn.hutool.core.collection.CollUtil;
+import cn.hutool.core.util.ArrayUtil;
+
+import java.io.Serializable;
+import java.util.*;
+import java.util.stream.Collectors;
+import java.util.stream.IntStream;
+
+/**
+ * 无重复键的Map
+ * 
+ * @author looly
+ *
+ * @param <K> 键类型
+ * @param <V> 值类型
+ */
+public class TableMap<K, V> implements Map<K, V>, Serializable {
+	private static final long serialVersionUID = 1L;
+
+	private List<K> keys;
+	private List<V> values;
+
+	/**
+	 * 构造
+	 * 
+	 * @param size 初始容量
+	 */
+	public TableMap(int size) {
+		this.keys = new ArrayList<>(size);
+		this.values = new ArrayList<>(size);
+	}
+
+	/**
+	 * 构造
+	 * 
+	 * @param keys 键列表
+	 * @param values 值列表
+	 */
+	public TableMap(K[] keys, V[] values) {
+		this.keys = CollUtil.toList(keys);
+		this.values = CollUtil.toList(values);
+	}
+
+	@Override
+	public int size() {
+		return keys.size();
+	}
+
+	@Override
+	public boolean isEmpty() {
+		return ArrayUtil.isEmpty(keys);
+	}
+
+	@Override
+	public boolean containsKey(Object key) {
+		//noinspection SuspiciousMethodCalls
+		return keys.contains(key);
+	}
+
+	@Override
+	public boolean containsValue(Object value) {
+		//noinspection SuspiciousMethodCalls
+		return values.contains(value);
+	}
+
+	@Override
+	public V get(Object key) {
+		//noinspection SuspiciousMethodCalls
+		final int index = keys.indexOf(key);
+		if (index > -1 && index < values.size()) {
+			return values.get(index);
+		}
+		return null;
+	}
+
+	@Override
+	public V put(K key, V value) {
+		keys.add(key);
+		values.add(value);
+		return null;
+	}
+
+	@Override
+	public V remove(Object key) {
+		//noinspection SuspiciousMethodCalls
+		int index = keys.indexOf(key);
+		if (index > -1) {
+			keys.remove(index);
+			if (index < values.size()) {
+				values.remove(index);
+			}
+		}
+		return null;
+	}
+
+	@Override
+	public void putAll(Map<? extends K, ? extends V> m) {
+		for (Map.Entry<? extends K, ? extends V> entry : m.entrySet()) {
+			this.put(entry.getKey(), entry.getValue());
+		}
+	}
+
+	@Override
+	public void clear() {
+		keys.clear();
+		values.clear();
+	}
+
+	@Override
+	public Set<K> keySet() {
+		return new HashSet<>(keys);
+	}
+
+	@Override
+	public Collection<V> values() {
+		return new HashSet<>(values);
+	}
+
+	@Override
+	public Set<Map.Entry<K, V>> entrySet() {
+		return IntStream.range(0, size()).mapToObj(i -> new Entry<>(keys.get(i), values.get(i))).collect(Collectors.toCollection(HashSet::new));
+	}
+
+	private static class Entry<K, V> implements Map.Entry<K, V> {
+
+		private K key;
+		private V value;
+
+		public Entry(K key, V value) {
+			this.key = key;
+			this.value = value;
+		}
+
+		@Override
+		public K getKey() {
+			return key;
+		}
+
+		@Override
+		public V getValue() {
+			return value;
+		}
+
+		@Override
+		public V setValue(V value) {
+			throw new UnsupportedOperationException("setValue not supported.");
+		}
+		@Override
+		public final boolean equals(Object o) {
+			if (o == this)
+				return true;
+			if (o instanceof Map.Entry) {
+				Map.Entry<?,?> e = (Map.Entry<?,?>)o;
+				return Objects.equals(key, e.getKey()) &&
+						Objects.equals(value, e.getValue());
+			}
+			return false;
+		}
+
+		@Override
+		public int hashCode() {
+			//copy from 1.8 HashMap.Node
+			return Objects.hashCode(key) ^ Objects.hashCode(value);
+		}
+	}
+}