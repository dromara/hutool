package cn.hutool.core.stream;

import cn.hutool.core.collection.ListUtil;
import cn.hutool.core.lang.Console;
import cn.hutool.core.lang.Opt;
import cn.hutool.core.lang.mutable.MutableInt;
import cn.hutool.core.lang.mutable.MutableObj;
import cn.hutool.core.map.MapUtil;
import cn.hutool.core.stream.support.StreamHelper;
import cn.hutool.core.text.StrUtil;
import cn.hutool.core.util.ArrayUtil;

import java.util.*;
import java.util.concurrent.ConcurrentHashMap;
import java.util.concurrent.atomic.AtomicBoolean;
import java.util.function.*;
import java.util.stream.*;

/**
 * 对Stream的封装和拓展，作者经对比了vavr、eclipse-collection、stream-ex以及其他语言的api，结合日常使用习惯，进行封装和拓展
 * Stream为集合提供了一些易用api，它让开发人员能使用声明式编程的方式去编写代码
 * 它分为中间操作和结束操作
 * 中间操作分为
 * <ul>
 *     <li>
 * 			无状态中间操作: 表示不用等待 所有元素的当前操作执行完 就可以执行的操作，不依赖之前历史操作的流的状态
 *     </li>
 *     <li>
 *         有状态中间操作: 表示需要等待 所有元素的当前操作执行完 才能执行的操作,依赖之前历史操作的流的状态
 *     </li>
 * </ul>
 * 结束操作分为
 * <ul>
 *     <li>
 *   	短路结束操作: 表示不用等待 所有元素的当前操作执行完 就可以执行的操作
 *     </li>
 *     <li>
 *       非短路结束操作: 表示需要等待 所有元素的当前操作执行完 才能执行的操作
 *     </li>
 * </ul>
 * 流只有在 结束操作 时才会真正触发执行以往的 中间操作
 * <p>
 * 它分为串行流和并行流
 * 并行流会使用拆分器{@link Spliterator}将操作拆分为多个异步任务{@link java.util.concurrent.ForkJoinTask}执行
 * 这些异步任务默认使用{@link java.util.concurrent.ForkJoinPool}线程池进行管理
 *
 * @author VampireAchao
 * @author emptypoint
 * @see java.util.stream.Stream
 * @since 6.0.0
 */
public class FastStream<T> implements Stream<T>, Iterable<T> {
	/**
	 * 代表不存在的下标, 一般用于并行流的下标, 或者未找到元素时的下标
	 */
	private static final int NOT_FOUND_INDEX = -1;

	protected final Stream<T> stream;

	FastStream(Stream<T> stream) {
		this.stream = stream;
	}

	// region Static method
	// --------------------------------------------------------------- Static method start

	/**
	 * 返回{@code FastStream}的建造器
	 *
	 * @param <T> 元素的类型
	 * @return a stream builder
	 */
	public static <T> FastStreamBuilder<T> builder() {
		return new FastStreamBuilder<T>() {
			private static final long serialVersionUID = 1L;
			private final Builder<T> streamBuilder = Stream.builder();

			@Override
			public void accept(T t) {
				streamBuilder.accept(t);
			}

			@Override
			public FastStream<T> build() {
				return new FastStream<>(streamBuilder.build());
			}
		};
	}

	/**
	 * 返回空的串行流
	 *
	 * @param <T> 元素类型
	 * @return 一个空的串行流
	 */
	public static <T> FastStream<T> empty() {
		return new FastStream<>(Stream.empty());
	}

	/**
	 * 返回包含单个元素的串行流
	 *
	 * @param t   单个元素
	 * @param <T> 元素类型
	 * @return 包含单个元素的串行流
	 */
	public static <T> FastStream<T> of(T t) {
		return new FastStream<>(Stream.of(t));
	}

	/**
	 * 返回包含指定元素的串行流
	 *
	 * @param values 指定元素
	 * @param <T>    元素类型
	 * @return 包含指定元素的串行流
	 * 从一个安全数组中创建流
	 */
	@SafeVarargs
	@SuppressWarnings("varargs")
	public static <T> FastStream<T> of(T... values) {
		return ArrayUtil.isEmpty(values) ? FastStream.empty() : new FastStream<>(Stream.of(values));
	}

	/**
	 * 返回无限有序流
	 * 该流由 初始值 以及执行 迭代函数 进行迭代获取到元素
	 * <p>
	 * 例如
	 * {@code FastStream.iterate(0, i -> i + 1)}
	 * 就可以创建从0开始，每次+1的无限流，使用{@link FastStream#limit(long)}可以限制元素个数
	 * </p>
	 *
	 * @param <T>  元素类型
	 * @param seed 初始值
	 * @param f    用上一个元素作为参数执行并返回一个新的元素
	 * @return 无限有序流
	 */
	public static <T> FastStream<T> iterate(final T seed, final UnaryOperator<T> f) {
		return new FastStream<>(Stream.iterate(seed, f));
	}

	/**
	 * 返回无限有序流
	 * 该流由 初始值 然后判断条件 以及执行 迭代函数 进行迭代获取到元素
	 * <p>
	 * 例如
	 * {@code FastStream.iterate(0, i -> i < 3, i -> ++i)}
	 * 就可以创建包含元素0,1,2的流，使用{@link FastStream#limit(long)}可以限制元素个数
	 * </p>
	 *
	 * @param <T>     元素类型
	 * @param seed    初始值
	 * @param hasNext 条件值
	 * @param next    用上一个元素作为参数执行并返回一个新的元素
	 * @return 无限有序流
	 */
	public static <T> FastStream<T> iterate(T seed, Predicate<? super T> hasNext, UnaryOperator<T> next) {
		Objects.requireNonNull(next);
		Objects.requireNonNull(hasNext);
<<<<<<< HEAD
		return new FastStream<>(StreamUtil.iterate(seed, hasNext, next));
=======
		return new FastStream<>(StreamHelper.iterate(seed, hasNext, next));
>>>>>>> fc8923b2
	}

	/**
	 * 返回无限串行无序流
	 * 其中每一个元素都由给定的{@code Supplier}生成
	 * 适用场景在一些生成常量流、随机元素等
	 *
	 * @param <T> 元素类型
	 * @param s   用来生成元素的 {@code Supplier}
	 * @return 无限串行无序流
	 */
	public static <T> FastStream<T> generate(Supplier<T> s) {
		return new FastStream<>(Stream.generate(s));
	}

	/**
	 * 创建一个惰性拼接流，其元素是第一个流的所有元素，然后是第二个流的所有元素。
	 * 如果两个输入流都是有序的，则结果流是有序的，如果任一输入流是并行的，则结果流是并行的。
	 * 当结果流关闭时，两个输入流的关闭处理程序都会被调用。
	 *
	 * <p>从重复串行流进行拼接时可能会导致深度调用链甚至抛出 {@code StackOverflowException}</p>
	 *
	 * @param <T> 元素类型
	 * @param a   第一个流
	 * @param b   第二个流
	 * @return 拼接两个流之后的流
	 */
	public static <T> FastStream<T> concat(Stream<? extends T> a, Stream<? extends T> b) {
		return new FastStream<>(Stream.concat(a, b));
	}

	/**
	 * 通过实现了{@link Iterable}接口的对象创建串行流
	 *
	 * @param iterable 实现了{@link Iterable}接口的对象
	 * @param <T>      元素类型
	 * @return 流
	 */
	public static <T> FastStream<T> of(Iterable<T> iterable) {
		return of(iterable, false);
	}

	/**
	 * 通过传入的{@link Iterable}创建流
	 *
	 * @param iterable {@link Iterable}
	 * @param parallel 是否并行
	 * @param <T>      元素类型
	 * @return 流
	 */
	public static <T> FastStream<T> of(Iterable<T> iterable, boolean parallel) {
		return Opt.ofNullable(iterable).map(Iterable::spliterator).map(spliterator -> StreamSupport.stream(spliterator, parallel)).map(FastStream::new).orElseGet(FastStream::empty);
	}

	/**
	 * 通过传入的{@link Stream}创建流
	 *
	 * @param stream {@link Stream}
	 * @param <T>    元素类型
	 * @return 流
	 */
	public static <T> FastStream<T> of(Stream<T> stream) {
		return new FastStream<>(Objects.requireNonNull(stream));
	}

	/**
	 * 拆分字符串，转换为串行流
	 *
	 * @param str   字符串
	 * @param regex 正则
	 * @return 拆分后元素组成的流
	 */
	public static FastStream<String> split(CharSequence str, String regex) {
		return Opt.ofBlankAble(str).map(CharSequence::toString).map(s -> s.split(regex)).map(FastStream::of).orElseGet(FastStream::empty);
	}

	// --------------------------------------------------------------- Static method end
	// endregion

	/**
	 * 过滤元素，返回与指定断言匹配的元素组成的流
	 * 这是一个无状态中间操作
	 *
	 * @param predicate 断言
	 * @return 返回叠加过滤操作后的流
	 */
	@Override
	public FastStream<T> filter(Predicate<? super T> predicate) {
		return new FastStream<>(stream.filter(predicate));
	}

	/**
	 * 过滤元素，返回与 指定操作结果 匹配 指定值 的元素组成的流
	 * 这是一个无状态中间操作
	 *
	 * @param <R>    返回类型
	 * @param mapper 操作
	 * @param value  用来匹配的值
	 * @return 与 指定操作结果 匹配 指定值 的元素组成的流
	 */
	public <R> FastStream<T> filter(Function<? super T, ? extends R> mapper, R value) {
		Objects.requireNonNull(mapper);
		return filter(e -> Objects.equals(mapper.apply(e), value));
	}

	/**
	 * 过滤元素，返回与指定断言匹配的元素组成的流，断言带下标，并行流时下标永远为-1
	 * 这是一个无状态中间操作
	 *
	 * @param predicate 断言
	 * @return 返回叠加过滤操作后的流
	 */
	public FastStream<T> filterIdx(BiPredicate<? super T, Integer> predicate) {
		Objects.requireNonNull(predicate);
		if (isParallel()) {
			return filter(e -> predicate.test(e, NOT_FOUND_INDEX));
		} else {
			MutableInt index = new MutableInt(NOT_FOUND_INDEX);
			return filter(e -> predicate.test(e, index.incrementAndGet()));
		}
	}

	/**
	 * 过滤掉空元素
	 *
	 * @return 过滤后的流
	 */
	public FastStream<T> nonNull() {
		return new FastStream<>(stream.filter(Objects::nonNull));
	}

	/**
	 * 返回与指定函数将元素作为参数执行的结果组成的流
	 * 这是一个无状态中间操作
	 *
	 * @param mapper 指定的函数
	 * @param <R>    函数执行后返回的类型
	 * @return 返回叠加操作后的流
	 */
	@Override
	public <R> FastStream<R> map(Function<? super T, ? extends R> mapper) {
		return new FastStream<>(stream.map(mapper));
	}

	/**
	 * 返回与指定函数将元素作为参数执行的结果组成的流，操作带下标，并行流时下标永远为-1
	 * 这是一个无状态中间操作
	 *
	 * @param mapper 指定的函数
	 * @param <R>    函数执行后返回的类型
	 * @return 返回叠加操作后的流
	 */
	public <R> FastStream<R> mapIdx(BiFunction<? super T, Integer, ? extends R> mapper) {
		Objects.requireNonNull(mapper);
		if (isParallel()) {
			return map(e -> mapper.apply(e, NOT_FOUND_INDEX));
		} else {
			MutableInt index = new MutableInt(NOT_FOUND_INDEX);
			return map(e -> mapper.apply(e, index.incrementAndGet()));
		}
	}

	/**
	 * 扩散流操作，可能影响流元素个数，将原有流元素执行mapper操作，返回多个流所有元素组成的流
	 * 这是一个无状态中间操作
	 * 例如，将users里所有user的id和parentId组合在一起，形成一个新的流:
	 * <pre>{@code
	 *     FastStream<Long> ids = FastStream.of(users).flatMap(user -> FastStream.of(user.getId(), user.getParentId()));
	 * }</pre>
	 *
	 * @param mapper 操作，返回流
	 * @param <R>    拆分后流的元素类型
	 * @return 返回叠加拆分操作后的流
	 */
	@Override
	public <R> FastStream<R> flatMap(Function<? super T, ? extends Stream<? extends R>> mapper) {
		return new FastStream<>(stream.flatMap(mapper));
	}

	/**
	 * 扩散流操作，可能影响流元素个数，将原有流元素执行mapper操作，返回多个流所有元素组成的流，操作带下标，并行流时下标永远为-1
	 * 这是一个无状态中间操作
	 *
	 * @param mapper 操作，返回流
	 * @param <R>    拆分后流的元素类型
	 * @return 返回叠加拆分操作后的流
	 */
	public <R> FastStream<R> flatMapIdx(BiFunction<? super T, Integer, ? extends Stream<? extends R>> mapper) {
		Objects.requireNonNull(mapper);
		if (isParallel()) {
			return flatMap(e -> mapper.apply(e, NOT_FOUND_INDEX));
		} else {
			MutableInt index = new MutableInt(NOT_FOUND_INDEX);
			return flatMap(e -> mapper.apply(e, index.incrementAndGet()));
		}
	}

	/**
	 * 和{@link FastStream#map(Function)}一样，只不过函数的返回值必须为int类型
	 * 这是一个无状态中间操作
	 *
	 * @param mapper 返回值为int类型的函数
	 * @return 叠加操作后元素类型全为int的流
	 */
	@Override
	public IntStream mapToInt(ToIntFunction<? super T> mapper) {
		return stream.mapToInt(mapper);
	}

	/**
	 * 和{@link FastStream#map(Function)}一样，只不过函数的返回值必须为long类型
	 * 这是一个无状态中间操作
	 *
	 * @param mapper 返回值为long类型的函数
	 * @return 叠加操作后元素类型全为long的流
	 */
	@Override
	public LongStream mapToLong(ToLongFunction<? super T> mapper) {
		return stream.mapToLong(mapper);
	}

	/**
	 * 和{@link FastStream#map(Function)}一样，只不过函数的返回值必须为double类型
	 * 这是一个无状态中间操作
	 *
	 * @param mapper 返回值为double类型的函数
	 * @return 叠加操作后元素类型全为double的流
	 */
	@Override
	public DoubleStream mapToDouble(ToDoubleFunction<? super T> mapper) {
		return stream.mapToDouble(mapper);
	}

	/**
	 * 扩散流操作，可能影响流元素个数，将原有流元素执行mapper操作，返回多个流所有元素组成的流
	 * 这是一个无状态中间操作
	 * 例如，将users里所有user的id和parentId组合在一起，形成一个新的流:
	 * <pre>{@code
	 *     FastStream<Long> ids = FastStream.of(users).flatMap(user -> FastStream.of(user.getId(), user.getParentId()));
	 * }</pre>
	 *
	 * @param mapper 操作，返回可迭代对象
	 * @param <R>    拆分后流的元素类型
	 * @return 返回叠加拆分操作后的流
	 */
	public <R> FastStream<R> flatMapIter(Function<? super T, ? extends Iterable<? extends R>> mapper) {
		Objects.requireNonNull(mapper);
		return flatMap(w -> of(mapper.apply(w)));
	}

	/**
	 * 扩散流操作，可能影响流元素个数，将原有流元素执行mapper操作，返回多个流所有元素组成的流
	 * 这是一个无状态中间操作
	 *
	 * @param mapper 操作，返回IntStream
	 * @return 返回叠加拆分操作后的IntStream
	 */
	@Override
	public IntStream flatMapToInt(Function<? super T, ? extends IntStream> mapper) {
		return stream.flatMapToInt(mapper);
	}

	/**
	 * 扩散流操作，可能影响流元素个数，将原有流元素执行mapper操作，返回多个流所有元素组成的流
	 * 这是一个无状态中间操作
	 *
	 * @param mapper 操作，返回LongStream
	 * @return 返回叠加拆分操作后的LongStream
	 */
	@Override
	public LongStream flatMapToLong(Function<? super T, ? extends LongStream> mapper) {
		return stream.flatMapToLong(mapper);
	}

	/**
	 * 扩散流操作，可能影响流元素个数，将原有流元素执行mapper操作，返回多个流所有元素组成的流
	 * 这是一个无状态中间操作
	 *
	 * @param mapper 操作，返回DoubleStream
	 * @return 返回叠加拆分操作后的DoubleStream
	 */
	@Override
	public DoubleStream flatMapToDouble(Function<? super T, ? extends DoubleStream> mapper) {
		return stream.flatMapToDouble(mapper);
	}

	/**
	 * 扩散流操作，可能影响流元素个数，将原有流元素执行mapper操作，返回多个流所有元素组成的流，操作带一个方法，调用该方法可增加元素
	 * 这是一个无状态中间操作
	 *
	 * @param mapper 操作，返回流
	 * @param <R>    拆分后流的元素类型
	 * @return 返回叠加拆分操作后的流
	 */
	public <R> FastStream<R> mapMulti(BiConsumer<? super T, ? super FastStreamBuilder<R>> mapper) {
		Objects.requireNonNull(mapper);
		return flatMap(e -> {
			FastStreamBuilder<R> buffer = FastStream.builder();
			mapper.accept(e, buffer);
			return buffer.build();
		});
	}

	/**
	 * 返回一个具有去重特征的流 非并行流(顺序流)下对于重复元素，保留遇到顺序中最先出现的元素，并行流情况下不能保证具体保留哪一个
	 * 这是一个有状态中间操作
	 *
	 * @return 一个具有去重特征的流
	 */
	@Override
	public FastStream<T> distinct() {
		return new FastStream<>(stream.distinct());
	}

	/**
	 * 返回一个具有去重特征的流 非并行流(顺序流)下对于重复元素，保留遇到顺序中最先出现的元素，并行流情况下不能保证具体保留哪一个
	 * 这是一个有状态中间操作
	 *
	 * @param <F>          参数类型
	 * @param keyExtractor 去重依据
	 * @return 一个具有去重特征的流
	 */
	public <F> FastStream<T> distinct(Function<? super T, F> keyExtractor) {
		Objects.requireNonNull(keyExtractor);
		if (isParallel()) {
			ConcurrentHashMap<F, Boolean> exists = MapUtil.newConcurrentHashMap();
			// 标记是否出现过null值，用于保留第一个出现的null
			// 由于ConcurrentHashMap的key不能为null，所以用此变量来标记
			AtomicBoolean hasNull = new AtomicBoolean(false);
			return of(stream.filter(e -> {
				F key = keyExtractor.apply(e);
				if (key == null) {
					// 已经出现过null值，跳过该值
					if (hasNull.get()) {
						return false;
					}
					hasNull.set(Boolean.TRUE);
					return true;
				} else {
					// 第一次出现的key返回true
					return null == exists.putIfAbsent(key, Boolean.TRUE);
				}
			})).parallel();
		} else {
			Set<F> exists = new HashSet<>();
			return of(stream.filter(e -> exists.add(keyExtractor.apply(e))));
		}
	}

	/**
	 * 返回一个元素按自然顺序排序的流
	 * 如果此流的元素不是{@code Comparable} ，则在执行终端操作时可能会抛出 {@code java.lang.ClassCastException}
	 * 对于顺序流，排序是稳定的。 对于无序流，没有稳定性保证。
	 * 这是一个有状态中间操作
	 *
	 * @return 一个元素按自然顺序排序的流
	 */
	@Override
	public FastStream<T> sorted() {
		return new FastStream<>(stream.sorted());
	}

	/**
	 * 返回一个元素按指定的{@link Comparator}排序的流
	 * 如果此流的元素不是{@code Comparable} ，则在执行终端操作时可能会抛出{@code java.lang.ClassCastException}
	 * 对于顺序流，排序是稳定的。 对于无序流，没有稳定性保证。
	 * 这是一个有状态中间操作
	 *
	 * @param comparator 排序规则
	 * @return 一个元素按指定的Comparator排序的流
	 */
	@Override
	public FastStream<T> sorted(Comparator<? super T> comparator) {
		return new FastStream<>(stream.sorted(comparator));
	}

	/**
	 * 返回与指定函数将元素作为参数执行后组成的流。
	 * 这是一个无状态中间操作
	 *
	 * @param action 指定的函数
	 * @return 返回叠加操作后的FastStream
	 * @apiNote 该方法存在的意义主要是用来调试
	 * 当你需要查看经过操作管道某处的元素，可以执行以下操作:
	 * <pre>{@code
	 *     .of("one", "two", "three", "four")
	 *         .filter(e -> e.length() > 3)
	 *         .peek(e -> System.out.println("Filtered value: " + e))
	 *         .map(String::toUpperCase)
	 *         .peek(e -> System.out.println("Mapped value: " + e))
	 *         .collect(Collectors.toList());
	 * }</pre>
	 */
	@Override
	public FastStream<T> peek(Consumer<? super T> action) {
		return new FastStream<>(stream.peek(action));
	}

	/**
	 * 返回叠加调用{@link Console#log(Object)}打印出结果的流
	 *
	 * @return 返回叠加操作后的FastStream
	 */
	public FastStream<T> log() {
		return peek(Console::log);
	}

	/**
	 * 返回截取后面一些元素的流
	 * 这是一个短路状态中间操作
	 *
	 * @param maxSize 元素截取后的个数
	 * @return 截取后的流
	 */
	@Override
	public FastStream<T> limit(long maxSize) {
		return new FastStream<>(stream.limit(maxSize));
	}

	/**
	 * 返回丢弃前面n个元素后的剩余元素组成的流，如果当前元素个数小于n，则返回一个元素为空的流
	 * 这是一个有状态中间操作
	 *
	 * @param n 需要丢弃的元素个数
	 * @return 丢弃前面n个元素后的剩余元素组成的流
	 */
	@Override
	public FastStream<T> skip(long n) {
		return new FastStream<>(stream.skip(n));
	}

	/**
	 * 返回一个串行流，该方法可以将并行流转换为串行流
	 *
	 * @return 串行流
	 */
	@Override
	public FastStream<T> sequential() {
		//noinspection ResultOfMethodCallIgnored
		stream.sequential();
		return this;
	}

	/**
	 * 对流里面的每一个元素执行一个操作
	 * 这是一个终端操作
	 *
	 * @param action 操作
	 */
	@Override
	public void forEach(Consumer<? super T> action) {
		stream.forEach(action);
	}

	/**
	 * 对流里面的每一个元素执行一个操作，操作带下标，并行流时下标永远为-1
	 * 这是一个终端操作
	 *
	 * @param action 操作
	 */
	public void forEachIdx(BiConsumer<? super T, Integer> action) {
		Objects.requireNonNull(action);
		if (isParallel()) {
			stream.forEach(e -> action.accept(e, NOT_FOUND_INDEX));
		} else {
			MutableInt index = new MutableInt(NOT_FOUND_INDEX);
			stream.forEach(e -> action.accept(e, index.incrementAndGet()));
		}
	}

	/**
	 * 对流里面的每一个元素按照顺序执行一个操作
	 * 这是一个终端操作
	 *
	 * @param action 操作
	 */
	@Override
	public void forEachOrdered(Consumer<? super T> action) {
		stream.forEachOrdered(action);
	}

	/**
	 * 对流里面的每一个元素按照顺序执行一个操作，操作带下标，并行流时下标永远为-1
	 * 这是一个终端操作
	 *
	 * @param action 操作
	 */
	public void forEachOrderedIdx(BiConsumer<? super T, Integer> action) {
		Objects.requireNonNull(action);
		if (isParallel()) {
			stream.forEachOrdered(e -> action.accept(e, NOT_FOUND_INDEX));
		} else {
			MutableInt index = new MutableInt(NOT_FOUND_INDEX);
			stream.forEachOrdered(e -> action.accept(e, index.incrementAndGet()));
		}
	}

	/**
	 * 返回一个包含此流元素的数组
	 * 这是一个终端操作
	 *
	 * @return 包含此流元素的数组
	 */
	@Override
	public Object[] toArray() {
		return stream.toArray();
	}

	/**
	 * 返回一个包含此流元素的指定的数组
	 *
	 * @param generator 这里的IntFunction的参数是元素的个数，返回值为数组类型
	 * @param <A>       给定的数组类型
	 * @return 包含此流元素的指定的数组
	 * @throws ArrayStoreException 如果元素转换失败，例如不是该元素类型及其父类，则抛出该异常
	 *                             例如以下代码编译正常，但运行时会抛出 {@link ArrayStoreException}
	 *                             <pre>{@code String[] strings = Stream.<Integer>builder().add(1).build().toArray(String[]::new); }</pre>
	 */
	@Override
	public <A> A[] toArray(IntFunction<A[]> generator) {
		//noinspection SuspiciousToArrayCall
		return stream.toArray(generator);
	}

	/**
	 * 对元素进行聚合，并返回聚合后的值，相当于在for循环里写sum=sum+ints[i]
	 * 这是一个终端操作<br>
	 * 求和、最小值、最大值、平均值和转换成一个String字符串均为聚合操作
	 * 例如这里对int进行求和可以写成：
	 *
	 * <pre>{@code
	 *     Integer sum = integers.reduce(0, (a, b) -> a+b);
	 * }</pre>
	 * <p>
	 * 或者写成:
	 *
	 * <pre>{@code
	 *     Integer sum = integers.reduce(0, Integer::sum);
	 * }</pre>
	 *
	 * @param identity    初始值，还用于限定泛型
	 * @param accumulator 你想要的聚合操作
	 * @return 聚合计算后的值
	 */
	@Override
	public T reduce(T identity, BinaryOperator<T> accumulator) {
		return stream.reduce(identity, accumulator);
	}

	/**
	 * 对元素进行聚合，并返回聚合后用 {@link Optional}包裹的值，相当于在for循环里写sum=sum+ints[i]
	 * 该操作相当于：
	 * <pre>{@code
	 *     boolean foundAny = false;
	 *     T result = null;
	 *     for (T element : this stream) {
	 *         if (!foundAny) {
	 *             foundAny = true;
	 *             result = element;
	 *         }
	 *         else
	 *             result = accumulator.apply(result, element);
	 *     }
	 *     return foundAny ? Optional.of(result) : Optional.empty();
	 * }</pre>
	 * 但它不局限于顺序执行，例如并行流等情况下
	 * 这是一个终端操作<br>
	 * 例如以下场景抛出 NPE ：
	 * <pre>{@code
	 *      Optional<Integer> reduce = Stream.<Integer>builder().add(1).add(1).build().reduce((a, b) -> null);
	 * }</pre>
	 *
	 * @param accumulator 你想要的聚合操作
	 * @return 聚合后用 {@link Optional}包裹的值
	 * @throws NullPointerException 如果给定的聚合操作中执行后结果为空，并用于下一次执行，则抛出该异常
	 * @see #reduce(Object, BinaryOperator)
	 * @see #min(Comparator)
	 * @see #max(Comparator)
	 */
	@Override
	public Optional<T> reduce(BinaryOperator<T> accumulator) {
		return stream.reduce(accumulator);
	}

	/**
	 * 对元素进行聚合，并返回聚合后的值，并行流时聚合拿到的初始值不稳定
	 * 这是一个终端操作
	 *
	 * @param identity    初始值
	 * @param accumulator 累加器，具体为你要的聚合操作
	 * @param combiner    用于并行流时组合多个结果
	 * @param <U>         初始值
	 * @return 聚合操作的结果
	 * @see #reduce(BinaryOperator)
	 * @see #reduce(Object, BinaryOperator)
	 */
	@Override
	public <U> U reduce(U identity, BiFunction<U, ? super T, U> accumulator, BinaryOperator<U> combiner) {
		return stream.reduce(identity, accumulator, combiner);
	}

	/**
	 * 对元素进行收集，并返回收集后的容器
	 * 这是一个终端操作
	 *
	 * @param supplier    提供初始值的函数式接口，一般可以传入构造参数
	 * @param accumulator 具体收集操作
	 * @param combiner    用于并行流时组合多个结果
	 * @param <R>         用于收集元素的容器，大多是集合
	 * @return 收集后的容器
	 * <pre>{@code
	 *  List<Integer> collect = Stream.iterate(1, i -> ++i).limit(10).collect(ArrayList::new, ArrayList::add, ArrayList::addAll);
	 * }</pre>
	 */
	@Override
	public <R> R collect(Supplier<R> supplier, BiConsumer<R, ? super T> accumulator, BiConsumer<R, R> combiner) {
		return stream.collect(supplier, accumulator, combiner);
	}

	/**
	 * 对元素进行收集，并返回收集后的元素
	 * 这是一个终端操作
	 *
	 * @param collector 收集器
	 * @param <R>       容器类型
	 * @param <A>       具体操作时容器类型，例如 {@code List::add} 时它为 {@code List}
	 * @return 收集后的容器
	 */
	@Override
	public <R, A> R collect(Collector<? super T, A, R> collector) {
		return stream.collect(collector);
	}

	/**
	 * 获取最小值
	 *
	 * @param comparator 一个用来比较大小的比较器{@link Comparator}
	 * @return 最小值
	 */
	@Override
	public Optional<T> min(Comparator<? super T> comparator) {
		return stream.min(comparator);
	}

	/**
	 * 获取最大值
	 *
	 * @param comparator 一个用来比较大小的比较器{@link Comparator}
	 * @return 最大值
	 */
	@Override
	public Optional<T> max(Comparator<? super T> comparator) {
		return stream.max(comparator);
	}

	/**
	 * 返回流元素个数
	 *
	 * @return 流元素个数
	 */
	@Override
	public long count() {
		return stream.count();
	}

	/**
	 * 判断是否有任何一个元素满足给定断言
	 *
	 * @param predicate 断言
	 * @return 是否有任何一个元素满足给定断言
	 */
	@Override
	public boolean anyMatch(Predicate<? super T> predicate) {
		return stream.anyMatch(predicate);
	}

	/**
	 * 判断是否所有元素满足给定断言
	 *
	 * @param predicate 断言
	 * @return 是否所有元素满足给定断言
	 */
	@Override
	public boolean allMatch(Predicate<? super T> predicate) {
		return stream.allMatch(predicate);
	}

	/**
	 * 判断是否没有元素满足给定断言
	 *
	 * @param predicate 断言
	 * @return 是否没有元素满足给定断言
	 */
	@Override
	public boolean noneMatch(Predicate<? super T> predicate) {
		return stream.noneMatch(predicate);
	}

	/**
	 * 获取第一个元素
	 *
	 * @return 第一个元素
	 */
	@Override
	public Optional<T> findFirst() {
		return stream.findFirst();
	}

	/**
	 * 获取与给定断言匹配的第一个元素
	 *
	 * @param predicate 断言
	 * @return 与给定断言匹配的第一个元素
	 */
	public Optional<T> findFirst(Predicate<? super T> predicate) {
		return stream.filter(predicate).findFirst();
	}

	/**
	 * 获取与给定断言匹配的第一个元素的下标，并行流下标永远为-1
	 *
	 * @param predicate 断言
	 * @return 与给定断言匹配的第一个元素的下标，如果不存在则返回-1
	 */
	public int findFirstIdx(Predicate<? super T> predicate) {
		Objects.requireNonNull(predicate);
		if (isParallel()) {
			return NOT_FOUND_INDEX;
		} else {
			MutableInt index = new MutableInt(NOT_FOUND_INDEX);
			//noinspection ResultOfMethodCallIgnored
			stream.filter(e -> {
				index.increment();
				return predicate.test(e);
			}).findFirst();
			return index.get();
		}
	}

	/**
	 * 获取最后一个元素
	 *
	 * @return 最后一个元素
	 */
	public Optional<T> findLast() {
		MutableObj<T> last = new MutableObj<>(null);
		spliterator().forEachRemaining(last);
		return Optional.ofNullable(last.get());
	}

	/**
	 * 获取与给定断言匹配的最后一个元素
	 *
	 * @param predicate 断言
	 * @return 与给定断言匹配的最后一个元素
	 */
	public Optional<T> findLast(Predicate<? super T> predicate) {
		Objects.requireNonNull(predicate);
		MutableObj<T> last = new MutableObj<>(null);
		spliterator().forEachRemaining(e -> {
			if (predicate.test(e)) {
				last.set(e);
			}
		});
		return Optional.ofNullable(last.get());
	}

	/**
	 * 获取与给定断言匹配的最后一个元素的下标，并行流下标永远为-1
	 *
	 * @param predicate 断言
	 * @return 与给定断言匹配的最后一个元素的下标，如果不存在则返回-1
	 */
	public int findLastIdx(Predicate<? super T> predicate) {
		Objects.requireNonNull(predicate);
		if (isParallel()) {
			return NOT_FOUND_INDEX;
		} else {
			MutableInt idxRef = new MutableInt(NOT_FOUND_INDEX);
			forEachIdx((e, i) -> {
				if (predicate.test(e)) {
					idxRef.set(i);
				}
			});
			return idxRef.get();
		}
	}

	/**
	 * 反转顺序
	 *
	 * @return 反转元素顺序
	 */
	public FastStream<T> reverse() {
		//noinspection unchecked
		final T[] array = (T[]) toArray();
		ArrayUtil.reverse(array);
		return of(array).parallel(isParallel()).onClose(stream::close);
	}

	/**
	 * 考虑性能，随便取一个，这里不是随机取一个，是随便取一个
	 *
	 * @return 随便取一个
	 */
	@Override
	public Optional<T> findAny() {
		return stream.findAny();
	}

	/**
	 * 返回流的迭代器
	 *
	 * @return 流的迭代器
	 */
	@Override
	public Iterator<T> iterator() {
		return stream.iterator();
	}

	/**
	 * 返回流的拆分器
	 *
	 * @return 流的拆分器
	 */
	@Override
	public Spliterator<T> spliterator() {
		return stream.spliterator();
	}

	/**
	 * 将流转换为并行
	 *
	 * @return 并行流
	 */
	@Override
	public FastStream<T> parallel() {
		//noinspection ResultOfMethodCallIgnored
		stream.parallel();
		return this;
	}

	/**
	 * 更改流的并行状态
	 *
	 * @param parallel 是否并行
	 * @return 流
	 */
	public FastStream<T> parallel(boolean parallel) {
		return parallel ? parallel() : sequential();
	}

	/**
	 * 返回一个无序流(无手动排序)
	 * <p>标记一个流是不在意元素顺序的, 在并行流的某些情况下可以提高性能</p>
	 *
	 * @return 无序流
	 */
	@Override
	public FastStream<T> unordered() {
		return new FastStream<>(stream.unordered());
	}

	/**
	 * 在流关闭时执行操作
	 *
	 * @param closeHandler 在流关闭时执行的操作
	 * @return 流
	 */
	@Override
	public FastStream<T> onClose(Runnable closeHandler) {
		//noinspection ResultOfMethodCallIgnored
		stream.onClose(closeHandler);
		return this;
	}

	/**
	 * 与给定元素组成的流合并，成为新的流
	 *
	 * @param obj 元素
	 * @return 流
	 */
	public FastStream<T> push(T obj) {
		return FastStream.concat(this.stream, of(obj));
	}

	/**
	 * 与给定元素组成的流合并，成为新的流
	 *
	 * @param obj 元素
	 * @return 流
	 */
	@SuppressWarnings("unchecked")
	public FastStream<T> push(T... obj) {
		return FastStream.concat(this.stream, of(obj));
	}

	/**
	 * 给定元素组成的流与当前流合并，成为新的流
	 *
	 * @param obj 元素
	 * @return 流
	 */
	public FastStream<T> unshift(T obj) {
		return FastStream.concat(of(obj), this.stream);
	}

	/**
	 * 给定元素组成的流与当前流合并，成为新的流
	 *
	 * @param obj 元素
	 * @return 流
	 */
	@SafeVarargs
	public final FastStream<T> unshift(T... obj) {
		return FastStream.concat(of(obj), this.stream);
	}

	/**
	 * 获取流中指定下标的元素，如果是负数，则从最后一个开始数起
	 *
	 * @param idx 下标
	 * @return 指定下标的元素
	 */
	public Optional<T> at(Integer idx) {
		return Opt.ofNullable(idx).map(i -> {
			//noinspection unchecked
			return (T) ArrayUtil.get(toArray(), i);
		}).toOptional();
	}

	/**
	 * 返回流的并行状态
	 *
	 * @return 流的并行状态
	 */
	@Override
	public boolean isParallel() {
		return stream.isParallel();
	}

	/**
	 * 关闭流
	 *
	 * @see AutoCloseable#close()
	 */
	@Override
	public void close() {
		stream.close();
	}

	/**
	 * hashcode
	 *
	 * @return hashcode
	 */
	@Override
	public int hashCode() {
		return stream.hashCode();
	}

	/**
	 * equals
	 *
	 * @param obj 对象
	 * @return 结果
	 */
	@Override
	public boolean equals(Object obj) {
		if (obj instanceof Stream) {
			return stream.equals(obj);
		}
		return false;
	}

	/**
	 * toString
	 *
	 * @return string
	 */
	@Override
	public String toString() {
		return stream.toString();
	}

	/**
	 * 转换成集合
	 *
	 * @param collectionFactory 集合工厂(可以是集合构造器)
	 * @param <C>               集合类型
	 * @return 集合
	 */
	public <C extends Collection<T>> C toColl(Supplier<C> collectionFactory) {
		return collect(Collectors.toCollection(collectionFactory));
	}

	/**
	 * 转换为ArrayList
	 *
	 * @return list
	 */
	public List<T> toList() {
		return collect(Collectors.toList());
	}

	/**
	 * 转换为HashSet
	 *
	 * @return hashSet
	 */
	public Set<T> toSet() {
		return collect(Collectors.toSet());
	}

	/**
	 * 与给定的可迭代对象转换成Map，key为现有元素，value为给定可迭代对象迭代的元素<br>
	 * Map的大小与两个集合中较小的数量一致, 即, 只合并下标位置相同的部分
	 *
	 * @param other 可迭代对象
	 * @param <R>   可迭代对象迭代的元素类型
	 * @return map，key为现有元素，value为给定可迭代对象迭代的元素
	 */
	public <R> Map<T, R> toZip(Iterable<R> other) {
		final Spliterator<T> keys = spliterator();
		final Spliterator<R> values = Opt.ofNullable(other).map(Iterable::spliterator).orElseGet(Spliterators::emptySpliterator);
		// 获取两个Spliterator的中较小的数量
		// 如果Spliterator经过流操作, getExactSizeIfKnown()可能会返回-1, 所以默认大小为 MapUtil.DEFAULT_INITIAL_CAPACITY
		final int sizeIfKnown = (int) Math.max(Math.min(keys.getExactSizeIfKnown(), values.getExactSizeIfKnown()), MapUtil.DEFAULT_INITIAL_CAPACITY);
		final Map<T, R> map = MapUtil.newHashMap(sizeIfKnown);
		// 保存第一个Spliterator的值
		MutableObj<T> key = new MutableObj<>();
		// 保存第二个Spliterator的值
		MutableObj<R> value = new MutableObj<>();
		// 当两个Spliterator中都还有剩余元素时
		while (keys.tryAdvance(key) && values.tryAdvance(value)) {
			map.put(key.get(), value.get());
		}
		return map;
	}

	/**
	 * 返回拼接后的字符串
	 *
	 * @return 拼接后的字符串
	 */
	public String join() {
		return join(StrUtil.EMPTY);
	}

	/**
	 * 返回拼接后的字符串
	 *
	 * @param delimiter 分隔符
	 * @return 拼接后的字符串
	 */
	public String join(CharSequence delimiter) {
		return join(delimiter, StrUtil.EMPTY, StrUtil.EMPTY);
	}

	/**
	 * 返回拼接后的字符串
	 *
	 * @param delimiter 分隔符
	 * @param prefix    前缀
	 * @param suffix    后缀
	 * @return 拼接后的字符串
	 */
	public String join(CharSequence delimiter,
					   CharSequence prefix,
					   CharSequence suffix) {
		return map(String::valueOf).collect(Collectors.joining(delimiter, prefix, suffix));
	}

	/**
	 * 转换为map，key为给定操作执行后的返回值,value为当前元素
	 *
	 * @param keyMapper 指定的key操作
	 * @param <K>       key类型
	 * @return map
	 */
	public <K> Map<K, T> toMap(Function<? super T, ? extends K> keyMapper) {
		return toMap(keyMapper, Function.identity());
	}

	/**
	 * 转换为map，key,value为给定操作执行后的返回值
	 *
	 * @param keyMapper   指定的key操作
	 * @param valueMapper 指定value操作
	 * @param <K>         key类型
	 * @param <U>         value类型
	 * @return map
	 */
	public <K, U> Map<K, U> toMap(Function<? super T, ? extends K> keyMapper,
								  Function<? super T, ? extends U> valueMapper) {
		return toMap(keyMapper, valueMapper, (l, r) -> r);
	}

	/**
	 * 转换为map，key,value为给定操作执行后的返回值
	 *
	 * @param keyMapper     指定的key操作
	 * @param valueMapper   指定value操作
	 * @param mergeFunction 合并操作
	 * @param <K>           key类型
	 * @param <U>           value类型
	 * @return map
	 */
	public <K, U> Map<K, U> toMap(Function<? super T, ? extends K> keyMapper,
								  Function<? super T, ? extends U> valueMapper,
								  BinaryOperator<U> mergeFunction) {
		return toMap(keyMapper, valueMapper, mergeFunction, HashMap::new);
	}

	/**
	 * 转换为map，key,value为给定操作执行后的返回值
	 *
	 * @param keyMapper     指定的key操作
	 * @param valueMapper   指定value操作
	 * @param mergeFunction 合并操作
	 * @param mapSupplier   map工厂
	 * @param <K>           key类型
	 * @param <U>           value类型
	 * @param <M>           map类型
	 * @return map
	 */
	public <K, U, M extends Map<K, U>> M toMap(Function<? super T, ? extends K> keyMapper,
											   Function<? super T, ? extends U> valueMapper,
											   BinaryOperator<U> mergeFunction,
											   Supplier<M> mapSupplier) {
		return collect(CollectorUtil.toMap(keyMapper, valueMapper, mergeFunction, mapSupplier));
	}


	/**
	 * 通过给定分组依据进行分组
	 *
	 * @param classifier 分组依据
	 * @param <K>        实体中的分组依据对应类型，也是Map中key的类型
	 * @return {@link Collector}
	 */
	public <K> Map<K, List<T>> group(Function<? super T, ? extends K> classifier) {
		return group(classifier, Collectors.toList());
	}

	/**
	 * 通过给定分组依据进行分组
	 *
	 * @param classifier 分组依据
	 * @param downstream 下游操作
	 * @param <K>        实体中的分组依据对应类型，也是Map中key的类型
	 * @param <D>        下游操作对应返回类型，也是Map中value的类型
	 * @param <A>        下游操作在进行中间操作时对应类型
	 * @return {@link Collector}
	 */
	public <K, A, D> Map<K, D> group(Function<? super T, ? extends K> classifier,
									 Collector<? super T, A, D> downstream) {
		return group(classifier, HashMap::new, downstream);
	}

	/**
	 * 通过给定分组依据进行分组
	 *
	 * @param classifier 分组依据
	 * @param mapFactory 提供的map
	 * @param downstream 下游操作
	 * @param <K>        实体中的分组依据对应类型，也是Map中key的类型
	 * @param <D>        下游操作对应返回类型，也是Map中value的类型
	 * @param <A>        下游操作在进行中间操作时对应类型
	 * @param <M>        最后返回结果Map类型
	 * @return {@link Collector}
	 */
	public <K, D, A, M extends Map<K, D>> M group(Function<? super T, ? extends K> classifier,
												  Supplier<M> mapFactory,
												  Collector<? super T, A, D> downstream) {
		return collect(CollectorUtil.groupingBy(classifier, mapFactory, downstream));
	}

	/**
	 * 将 现有元素 与 给定迭代器中对应位置的元素 使用 zipper 转换为新的元素，并返回新元素组成的流<br>
	 * 新流的数量为两个集合中较小的数量, 即, 只合并下标位置相同的部分<br>
	 *
	 * @param other  给定的迭代器
	 * @param zipper 两个元素的合并器
	 * @param <U>    给定的迭代对象类型
	 * @param <R>    合并后的结果对象类型
	 * @return 合并后的结果对象的流
	 */
	public <U, R> FastStream<R> zip(Iterable<U> other,
									BiFunction<? super T, ? super U, ? extends R> zipper) {
		Objects.requireNonNull(zipper);
		final Spliterator<T> keys = spliterator();
		final Spliterator<U> values = Opt.ofNullable(other).map(Iterable::spliterator).orElseGet(Spliterators::emptySpliterator);
		// 获取两个Spliterator的中较小的数量
		// 如果Spliterator经过流操作, getExactSizeIfKnown()可能会返回-1, 所以默认大小为 ArrayList.DEFAULT_CAPACITY
		final int sizeIfKnown = (int) Math.max(Math.min(keys.getExactSizeIfKnown(), values.getExactSizeIfKnown()), 10);
		final List<R> list = new ArrayList<>(sizeIfKnown);
		// 保存第一个Spliterator的值
		MutableObj<T> key = new MutableObj<>();
		// 保存第二个Spliterator的值
		MutableObj<U> value = new MutableObj<>();
		// 当两个Spliterator中都还有剩余元素时
		while (keys.tryAdvance(key) && values.tryAdvance(value)) {
			list.add(zipper.apply(key.get(), value.get()));
		}
		return of(list).parallel(isParallel()).onClose(stream::close);
	}

	/**
	 * 类似js的<a href="https://developer.mozilla.org/zh-CN/docs/Web/JavaScript/Reference/Global_Objects/Array/splice">splice</a>函数
	 *
	 * @param start       起始下标
	 * @param deleteCount 删除个数，正整数
	 * @param items       放入值
	 * @return 操作后的流
	 */
	@SafeVarargs
	public final FastStream<T> splice(int start, int deleteCount, T... items) {
		return of(ListUtil.splice(toList(), start, deleteCount, items))
				.parallel(isParallel())
				.onClose(stream::close);
	}

	/**
	 * 按指定长度切分为双层流
	 * <p>
	 * 形如：[1,2,3,4,5] -&gt; [[1,2], [3,4], [5,6]]
	 * </p>
	 *
	 * @param batchSize 指定长度, 正整数
	 * @return 切好的流
	 */
	public FastStream<FastStream<T>> split(final int batchSize) {
		List<T> list = toList();
		final int size = list.size();
		// 指定长度 大于等于 列表长度
		if (size <= batchSize) {
			// 返回第一层只有单个元素的双层流，形如：[[1,2,3,4,5]]
			return FastStream.<FastStream<T>>of(of(list, isParallel()));
		}
		return iterate(0, i -> i < size, i -> i + batchSize)
				.map(skip -> of(list.subList(skip, Math.min(size, skip + batchSize)), isParallel()))
				.parallel(isParallel())
				.onClose(stream::close);
	}

	/**
	 * 按指定长度切分为元素为list的流
	 * <p>
	 * 形如：[1,2,3,4,5] -&gt; [[1,2], [3,4], [5,6]]
	 * </p>
	 *
	 * @param batchSize 指定长度, 正整数
	 * @return 切好的流
	 */
	public FastStream<List<T>> splitList(final int batchSize) {
		return split(batchSize).map(FastStream::toList);
	}

	/**
	 * 保留 与指定断言 匹配时的元素, 在第一次不匹配时终止, 抛弃当前(第一个不匹配元素)及后续所有元素
	 * <p>与 jdk9 中的 takeWhile 方法不太一样, 这里的实现是个 顺序的、有状态的中间操作</p>
	 * <pre>本环节中是顺序执行的, 但是后续操作可以支持并行流: {@code
	 * FastStream.iterate(1, i -> i + 1)
<<<<<<< HEAD
	 * 	.parallel()
	 * 	// 顺序执行
=======
	 *	.parallel()
	 *	// 顺序执行
>>>>>>> fc8923b2
	 * 	.takeWhile(e -> e < 50)
	 * 	// 并发
	 * 	.map(e -> e + 1)
	 * 	// 并发
	 * 	.map(String::valueOf)
	 * 	.toList();
	 * }</pre>
	 * <p>但是不建议在并行流中使用, 除非你确定 takeWhile 之后的操作能在并行流中受益很多</p>
	 *
	 * @param predicate 断言
	 * @return 与指定断言匹配的元素组成的流
	 */
	public FastStream<T> takeWhile(Predicate<? super T> predicate) {
		Objects.requireNonNull(predicate);
<<<<<<< HEAD
		return of(StreamUtil.takeWhile(stream, predicate));
=======
		return of(StreamHelper.takeWhile(stream, predicate));
>>>>>>> fc8923b2
	}

	/**
	 * 保留 与指定断言 匹配的元素, 在第一次不匹配时终止, 抛弃当前(第一个不匹配元素)及后续所有元素
	 * <p>takeWhile 的别名方法</p>
	 *
	 * @param predicate 断言
	 * @return 与指定断言匹配的元素组成的流
	 * @see #takeWhile(Predicate)
	 */
	public FastStream<T> limit(Predicate<? super T> predicate) {
		return takeWhile(predicate);
	}

	/**
	 * 删除 与指定断言 匹配的元素, 在第一次不匹配时终止, 返回当前(第一个不匹配元素)及剩余元素组成的新流
	 * <p>与 jdk9 中的 dropWhile 方法不太一样, 这里的实现是个 顺序的、有状态的中间操作</p>
	 * <pre>本环节中是顺序执行的, 但是后续操作可以支持并行流: {@code
	 * FastStream.iterate(1, i <= 100, i -> i + 1)
<<<<<<< HEAD
	 * 	.parallel()
	 * 	// 顺序执行
=======
	 *	.parallel()
	 *	// 顺序执行
>>>>>>> fc8923b2
	 * 	.dropWhile(e -> e < 50)
	 * 	// 并发
	 * 	.map(e -> e + 1)
	 * 	// 并发
	 * 	.map(String::valueOf)
	 * 	.toList();
	 * }</pre>
	 * <p>但是不建议在并行流中使用, 除非你确定 dropWhile 之后的操作能在并行流中受益很多</p>
	 *
	 * @param predicate 断言
	 * @return 剩余元素组成的流
	 */
	public FastStream<T> dropWhile(Predicate<? super T> predicate) {
		Objects.requireNonNull(predicate);
<<<<<<< HEAD
		return of(StreamUtil.dropWhile(stream, predicate));
=======
		return of(StreamHelper.dropWhile(stream, predicate));
>>>>>>> fc8923b2
	}

	/**
	 * 跳过 与断言匹配的元素, 在第一次不匹配时终止, 返回当前(第一个不匹配元素)及剩余元素组成的新流
	 * <p>dropWhile 的别名方法</p>
	 *
	 * @param predicate 断言
	 * @return 剩余元素组成的流
	 * @see #dropWhile(Predicate)
	 */
	public FastStream<T> skip(Predicate<? super T> predicate) {
		return dropWhile(predicate);
	}

<<<<<<< HEAD
	/**
	 * 流是否为空
	 *
	 * @return 流是否为空
	 */
	public boolean isEmpty() {
		return !findAny().isPresent();
	}

	/**
	 * 流是否不为空
	 *
	 * @return 流是否不为空
	 */
	public boolean isNotEmpty() {
		return !isEmpty();
	}

=======
>>>>>>> fc8923b2
	public interface FastStreamBuilder<T> extends Consumer<T>, cn.hutool.core.builder.Builder<FastStream<T>> {

		/**
		 * Adds an element to the stream being built.
		 *
		 * @param t the element to add
		 * @return {@code this} builder
		 * @throws IllegalStateException if the builder has already transitioned to
		 *                               the built state
		 * @implSpec The default implementation behaves as if:
		 * <pre>{@code
		 *     accept(t)
		 *     return this;
		 * }</pre>
		 */
		default FastStreamBuilder<T> add(T t) {
			accept(t);
			return this;
		}
	}

}<|MERGE_RESOLUTION|>--- conflicted
+++ resolved
@@ -158,11 +158,7 @@
 	public static <T> FastStream<T> iterate(T seed, Predicate<? super T> hasNext, UnaryOperator<T> next) {
 		Objects.requireNonNull(next);
 		Objects.requireNonNull(hasNext);
-<<<<<<< HEAD
 		return new FastStream<>(StreamUtil.iterate(seed, hasNext, next));
-=======
-		return new FastStream<>(StreamHelper.iterate(seed, hasNext, next));
->>>>>>> fc8923b2
 	}
 
 	/**
@@ -1427,13 +1423,8 @@
 	 * <p>与 jdk9 中的 takeWhile 方法不太一样, 这里的实现是个 顺序的、有状态的中间操作</p>
 	 * <pre>本环节中是顺序执行的, 但是后续操作可以支持并行流: {@code
 	 * FastStream.iterate(1, i -> i + 1)
-<<<<<<< HEAD
-	 * 	.parallel()
-	 * 	// 顺序执行
-=======
 	 *	.parallel()
 	 *	// 顺序执行
->>>>>>> fc8923b2
 	 * 	.takeWhile(e -> e < 50)
 	 * 	// 并发
 	 * 	.map(e -> e + 1)
@@ -1448,11 +1439,7 @@
 	 */
 	public FastStream<T> takeWhile(Predicate<? super T> predicate) {
 		Objects.requireNonNull(predicate);
-<<<<<<< HEAD
 		return of(StreamUtil.takeWhile(stream, predicate));
-=======
-		return of(StreamHelper.takeWhile(stream, predicate));
->>>>>>> fc8923b2
 	}
 
 	/**
@@ -1472,13 +1459,8 @@
 	 * <p>与 jdk9 中的 dropWhile 方法不太一样, 这里的实现是个 顺序的、有状态的中间操作</p>
 	 * <pre>本环节中是顺序执行的, 但是后续操作可以支持并行流: {@code
 	 * FastStream.iterate(1, i <= 100, i -> i + 1)
-<<<<<<< HEAD
-	 * 	.parallel()
-	 * 	// 顺序执行
-=======
 	 *	.parallel()
 	 *	// 顺序执行
->>>>>>> fc8923b2
 	 * 	.dropWhile(e -> e < 50)
 	 * 	// 并发
 	 * 	.map(e -> e + 1)
@@ -1493,11 +1475,7 @@
 	 */
 	public FastStream<T> dropWhile(Predicate<? super T> predicate) {
 		Objects.requireNonNull(predicate);
-<<<<<<< HEAD
 		return of(StreamUtil.dropWhile(stream, predicate));
-=======
-		return of(StreamHelper.dropWhile(stream, predicate));
->>>>>>> fc8923b2
 	}
 
 	/**
@@ -1512,7 +1490,6 @@
 		return dropWhile(predicate);
 	}
 
-<<<<<<< HEAD
 	/**
 	 * 流是否为空
 	 *
@@ -1531,8 +1508,6 @@
 		return !isEmpty();
 	}
 
-=======
->>>>>>> fc8923b2
 	public interface FastStreamBuilder<T> extends Consumer<T>, cn.hutool.core.builder.Builder<FastStream<T>> {
 
 		/**
