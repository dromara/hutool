--- conflicted
+++ resolved
@@ -1,719 +1,721 @@
-package cn.hutool.core.util;
-
-import cn.hutool.core.collection.CollectionUtil;
-import cn.hutool.core.convert.Convert;
-import cn.hutool.core.exceptions.UtilException;
-import cn.hutool.core.lang.Holder;
-import cn.hutool.core.lang.PatternPool;
-import cn.hutool.core.lang.Validator;
-import cn.hutool.core.lang.func.Func1;
-
-import java.util.*;
-import java.util.regex.Matcher;
-import java.util.regex.Pattern;
-<<<<<<< HEAD
-=======
-import java.util.stream.Collectors;
-import java.util.stream.IntStream;
->>>>>>> 3170e4d3
-
-/**
- * 正则相关工具类<br>
- * 常用正则请见 {@link Validator}
- * 
- * @author xiaoleilu
- */
-public class ReUtil {
-
-	/** 正则表达式匹配中文汉字 */
-	public final static String RE_CHINESE = "[\u4E00-\u9FFF]";
-	/** 正则表达式匹配中文字符串 */
-	public final static String RE_CHINESES = RE_CHINESE + "+";
-
-	/** 正则中需要被转义的关键字 */
-	public final static Set<Character> RE_KEYS = CollectionUtil.newHashSet('$', '(', ')', '*', '+', '.', '[', ']', '?', '\\', '^', '{', '}', '|');
-
-	/**
-	 * 获得匹配的字符串，获得正则中分组0的内容
-	 * 
-	 * @param regex 匹配的正则
-	 * @param content 被匹配的内容
-	 * @return 匹配后得到的字符串，未匹配返回null
-	 * @since 3.1.2
-	 */
-	public static String getGroup0(String regex, CharSequence content) {
-		return get(regex, content, 0);
-	}
-
-	/**
-	 * 获得匹配的字符串，获得正则中分组1的内容
-	 * 
-	 * @param regex 匹配的正则
-	 * @param content 被匹配的内容
-	 * @return 匹配后得到的字符串，未匹配返回null
-	 * @since 3.1.2
-	 */
-	public static String getGroup1(String regex, CharSequence content) {
-		return get(regex, content, 1);
-	}
-
-	/**
-	 * 获得匹配的字符串
-	 * 
-	 * @param regex 匹配的正则
-	 * @param content 被匹配的内容
-	 * @param groupIndex 匹配正则的分组序号
-	 * @return 匹配后得到的字符串，未匹配返回null
-	 */
-	public static String get(String regex, CharSequence content, int groupIndex) {
-		if (null == content || null == regex) {
-			return null;
-		}
-
-		// Pattern pattern = Pattern.compile(regex, Pattern.DOTALL);
-		final Pattern pattern = PatternPool.get(regex, Pattern.DOTALL);
-		return get(pattern, content, groupIndex);
-	}
-
-	/**
-	 * 获得匹配的字符串，，获得正则中分组0的内容
-	 * 
-	 * @param pattern 编译后的正则模式
-	 * @param content 被匹配的内容
-	 * @return 匹配后得到的字符串，未匹配返回null
-	 * @since 3.1.2
-	 */
-	public static String getGroup0(Pattern pattern, CharSequence content) {
-		return get(pattern, content, 0);
-	}
-
-	/**
-	 * 获得匹配的字符串，，获得正则中分组1的内容
-	 * 
-	 * @param pattern 编译后的正则模式
-	 * @param content 被匹配的内容
-	 * @return 匹配后得到的字符串，未匹配返回null
-	 * @since 3.1.2
-	 */
-	public static String getGroup1(Pattern pattern, CharSequence content) {
-		return get(pattern, content, 1);
-	}
-
-	/**
-	 * 获得匹配的字符串，对应分组0表示整个匹配内容，1表示第一个括号分组内容，依次类推
-	 * 
-	 * @param pattern 编译后的正则模式
-	 * @param content 被匹配的内容
-	 * @param groupIndex 匹配正则的分组序号，0表示整个匹配内容，1表示第一个括号分组内容，依次类推
-	 * @return 匹配后得到的字符串，未匹配返回null
-	 */
-	public static String get(Pattern pattern, CharSequence content, int groupIndex) {
-		if (null == content || null == pattern) {
-			return null;
-		}
-
-		final Matcher matcher = pattern.matcher(content);
-		if (matcher.find()) {
-			return matcher.group(groupIndex);
-		}
-		return null;
-	}
-	
-	/**
-	 * 获得匹配的字符串匹配到的所有分组
-	 * 
-	 * @param pattern 编译后的正则模式
-	 * @param content 被匹配的内容
-	 * @return 匹配后得到的字符串数组，按照分组顺序依次列出，未匹配到返回空列表，任何一个参数为null返回null
-	 * @since 3.1.0
-	 */
-	public static List<String> getAllGroups(Pattern pattern, CharSequence content) {
-		return getAllGroups(pattern, content, true);
-	}
-
-	/**
-	 * 获得匹配的字符串匹配到的所有分组
-	 * 
-	 * @param pattern 编译后的正则模式
-	 * @param content 被匹配的内容
-	 * @param withGroup0 是否包括分组0，此分组表示全匹配的信息
-	 * @return 匹配后得到的字符串数组，按照分组顺序依次列出，未匹配到返回空列表，任何一个参数为null返回null
-	 * @since 4.0.13
-	 */
-	public static List<String> getAllGroups(Pattern pattern, CharSequence content, boolean withGroup0) {
-		if (null == content || null == pattern) {
-			return null;
-		}
-
-		ArrayList<String> result = new ArrayList<>();
-		final Matcher matcher = pattern.matcher(content);
-		if (matcher.find()) {
-			final int startGroup = withGroup0 ? 0 : 1;
-			final int groupCount = matcher.groupCount();
-			result = IntStream.rangeClosed(startGroup, groupCount).mapToObj(matcher::group).collect(Collectors.toCollection(ArrayList::new));
-		}
-		return result;
-	}
-
-	/**
-	 * 从content中匹配出多个值并根据template生成新的字符串<br>
-	 * 例如：<br>
-	 * content 2013年5月 pattern (.*?)年(.*?)月 template： $1-$2 return 2013-5
-	 * 
-	 * @param pattern 匹配正则
-	 * @param content 被匹配的内容
-	 * @param template 生成内容模板，变量 $1 表示group1的内容，以此类推
-	 * @return 新字符串
-	 */
-	public static String extractMulti(Pattern pattern, CharSequence content, String template) {
-		if (null == content || null == pattern || null == template) {
-			return null;
-		}
-
-		//提取模板中的编号
-		final TreeSet<Integer> varNums = new TreeSet<>((o1, o2) -> ObjectUtil.compare(o2, o1));
-		final Matcher matcherForTemplate = PatternPool.GROUP_VAR.matcher(template);
-		while (matcherForTemplate.find()) {
-			varNums.add(Integer.parseInt(matcherForTemplate.group(1)));
-		}
-
-		final Matcher matcher = pattern.matcher(content);
-		if (matcher.find()) {
-			for (Integer group : varNums) {
-				template = template.replace("$" + group, matcher.group(group));
-			}
-			return template;
-		}
-		return null;
-	}
-
-	/**
-	 * 从content中匹配出多个值并根据template生成新的字符串<br>
-	 * 匹配结束后会删除匹配内容之前的内容（包括匹配内容）<br>
-	 * 例如：<br>
-	 * content 2013年5月 pattern (.*?)年(.*?)月 template： $1-$2 return 2013-5
-	 * 
-	 * @param regex 匹配正则字符串
-	 * @param content 被匹配的内容
-	 * @param template 生成内容模板，变量 $1 表示group1的内容，以此类推
-	 * @return 按照template拼接后的字符串
-	 */
-	public static String extractMulti(String regex, CharSequence content, String template) {
-		if (null == content || null == regex || null == template) {
-			return null;
-		}
-
-		// Pattern pattern = Pattern.compile(regex, Pattern.DOTALL);
-		final Pattern pattern = PatternPool.get(regex, Pattern.DOTALL);
-		return extractMulti(pattern, content, template);
-	}
-
-	/**
-	 * 从content中匹配出多个值并根据template生成新的字符串<br>
-	 * 匹配结束后会删除匹配内容之前的内容（包括匹配内容）<br>
-	 * 例如：<br>
-	 * content 2013年5月 pattern (.*?)年(.*?)月 template： $1-$2 return 2013-5
-	 * 
-	 * @param pattern 匹配正则
-	 * @param contentHolder 被匹配的内容的Holder，value为内容正文，经过这个方法的原文将被去掉匹配之前的内容
-	 * @param template 生成内容模板，变量 $1 表示group1的内容，以此类推
-	 * @return 新字符串
-	 */
-	public static String extractMultiAndDelPre(Pattern pattern, Holder<CharSequence> contentHolder, String template) {
-		if (null == contentHolder || null == pattern || null == template) {
-			return null;
-		}
-
-		HashSet<String> varNums = findAll(PatternPool.GROUP_VAR, template, 1, new HashSet<String>());
-
-		final CharSequence content = contentHolder.get();
-		Matcher matcher = pattern.matcher(content);
-		if (matcher.find()) {
-			for (String var : varNums) {
-				int group = Integer.parseInt(var);
-				template = template.replace("$" + var, matcher.group(group));
-			}
-			contentHolder.set(StrUtil.sub(content, matcher.end(), content.length()));
-			return template;
-		}
-		return null;
-	}
-
-	/**
-	 * 从content中匹配出多个值并根据template生成新的字符串<br>
-	 * 例如：<br>
-	 * content 2013年5月 pattern (.*?)年(.*?)月 template： $1-$2 return 2013-5
-	 * 
-	 * @param regex 匹配正则字符串
-	 * @param contentHolder 被匹配的内容的Holder，value为内容正文，经过这个方法的原文将被去掉匹配之前的内容
-	 * @param template 生成内容模板，变量 $1 表示group1的内容，以此类推
-	 * @return 按照template拼接后的字符串
-	 */
-	public static String extractMultiAndDelPre(String regex, Holder<CharSequence> contentHolder, String template) {
-		if (null == contentHolder || null == regex || null == template) {
-			return null;
-		}
-
-		// Pattern pattern = Pattern.compile(regex, Pattern.DOTALL);
-		final Pattern pattern = PatternPool.get(regex, Pattern.DOTALL);
-		return extractMultiAndDelPre(pattern, contentHolder, template);
-	}
-
-	/**
-	 * 删除匹配的第一个内容
-	 * 
-	 * @param regex 正则
-	 * @param content 被匹配的内容
-	 * @return 删除后剩余的内容
-	 */
-	public static String delFirst(String regex, CharSequence content) {
-		if (StrUtil.hasBlank(regex, content)) {
-			return StrUtil.str(content);
-		}
-
-		// Pattern pattern = Pattern.compile(regex, Pattern.DOTALL);
-		final Pattern pattern = PatternPool.get(regex, Pattern.DOTALL);
-		return delFirst(pattern, content);
-	}
-
-	/**
-	 * 删除匹配的第一个内容
-	 * 
-	 * @param pattern 正则
-	 * @param content 被匹配的内容
-	 * @return 删除后剩余的内容
-	 */
-	public static String delFirst(Pattern pattern, CharSequence content) {
-		if (null == pattern || StrUtil.isBlank(content)) {
-			return StrUtil.str(content);
-		}
-
-		return pattern.matcher(content).replaceFirst(StrUtil.EMPTY);
-	}
-
-	/**
-	 * 删除匹配的全部内容
-	 * 
-	 * @param regex 正则
-	 * @param content 被匹配的内容
-	 * @return 删除后剩余的内容
-	 */
-	public static String delAll(String regex, CharSequence content) {
-		if (StrUtil.hasBlank(regex, content)) {
-			return StrUtil.str(content);
-		}
-
-		// Pattern pattern = Pattern.compile(regex, Pattern.DOTALL);
-		final Pattern pattern = PatternPool.get(regex, Pattern.DOTALL);
-		return delAll(pattern, content);
-	}
-
-	/**
-	 * 删除匹配的全部内容
-	 * 
-	 * @param pattern 正则
-	 * @param content 被匹配的内容
-	 * @return 删除后剩余的内容
-	 */
-	public static String delAll(Pattern pattern, CharSequence content) {
-		if (null == pattern || StrUtil.isBlank(content)) {
-			return StrUtil.str(content);
-		}
-
-		return pattern.matcher(content).replaceAll(StrUtil.EMPTY);
-	}
-
-	/**
-	 * 删除正则匹配到的内容之前的字符 如果没有找到，则返回原文
-	 * 
-	 * @param regex 定位正则
-	 * @param content 被查找的内容
-	 * @return 删除前缀后的新内容
-	 */
-	public static String delPre(String regex, CharSequence content) {
-		if (null == content || null == regex) {
-			return StrUtil.str(content);
-		}
-
-		// Pattern pattern = Pattern.compile(regex, Pattern.DOTALL);
-		final Pattern pattern = PatternPool.get(regex, Pattern.DOTALL);
-		Matcher matcher = pattern.matcher(content);
-		if (matcher.find()) {
-			return StrUtil.sub(content, matcher.end(), content.length());
-		}
-		return StrUtil.str(content);
-	}
-
-	/**
-	 * 取得内容中匹配的所有结果，获得匹配的所有结果中正则对应分组0的内容
-	 * 
-	 * @param regex 正则
-	 * @param content 被查找的内容
-	 * @return 结果列表
-	 * @since 3.1.2
-	 */
-	public static List<String> findAllGroup0(String regex, CharSequence content) {
-		return findAll(regex, content, 0);
-	}
-
-	/**
-	 * 取得内容中匹配的所有结果，获得匹配的所有结果中正则对应分组1的内容
-	 * 
-	 * @param regex 正则
-	 * @param content 被查找的内容
-	 * @return 结果列表
-	 * @since 3.1.2
-	 */
-	public static List<String> findAllGroup1(String regex, CharSequence content) {
-		return findAll(regex, content, 1);
-	}
-
-	/**
-	 * 取得内容中匹配的所有结果
-	 * 
-	 * @param regex 正则
-	 * @param content 被查找的内容
-	 * @param group 正则的分组
-	 * @return 结果列表
-	 * @since 3.0.6
-	 */
-	public static List<String> findAll(String regex, CharSequence content, int group) {
-		return findAll(regex, content, group, new ArrayList<String>());
-	}
-
-	/**
-	 * 取得内容中匹配的所有结果
-	 * 
-	 * @param <T> 集合类型
-	 * @param regex 正则
-	 * @param content 被查找的内容
-	 * @param group 正则的分组
-	 * @param collection 返回的集合类型
-	 * @return 结果集
-	 */
-	public static <T extends Collection<String>> T findAll(String regex, CharSequence content, int group, T collection) {
-		if (null == regex) {
-			return collection;
-		}
-
-		return findAll(Pattern.compile(regex, Pattern.DOTALL), content, group, collection);
-	}
-
-	/**
-	 * 取得内容中匹配的所有结果，获得匹配的所有结果中正则对应分组0的内容
-	 * 
-	 * @param pattern 编译后的正则模式
-	 * @param content 被查找的内容
-	 * @return 结果列表
-	 * @since 3.1.2
-	 */
-	public static List<String> findAllGroup0(Pattern pattern, CharSequence content) {
-		return findAll(pattern, content, 0);
-	}
-
-	/**
-	 * 取得内容中匹配的所有结果，获得匹配的所有结果中正则对应分组1的内容
-	 * 
-	 * @param pattern 编译后的正则模式
-	 * @param content 被查找的内容
-	 * @return 结果列表
-	 * @since 3.1.2
-	 */
-	public static List<String> findAllGroup1(Pattern pattern, CharSequence content) {
-		return findAll(pattern, content, 1);
-	}
-
-	/**
-	 * 取得内容中匹配的所有结果
-	 * 
-	 * @param pattern 编译后的正则模式
-	 * @param content 被查找的内容
-	 * @param group 正则的分组
-	 * @return 结果列表
-	 * @since 3.0.6
-	 */
-	public static List<String> findAll(Pattern pattern, CharSequence content, int group) {
-		return findAll(pattern, content, group, new ArrayList<String>());
-	}
-
-	/**
-	 * 取得内容中匹配的所有结果
-	 * 
-	 * @param <T> 集合类型
-	 * @param pattern 编译后的正则模式
-	 * @param content 被查找的内容
-	 * @param group 正则的分组
-	 * @param collection 返回的集合类型
-	 * @return 结果集
-	 */
-	public static <T extends Collection<String>> T findAll(Pattern pattern, CharSequence content, int group, T collection) {
-		if (null == pattern || null == content) {
-			return null;
-		}
-
-		if (null == collection) {
-			throw new NullPointerException("Null collection param provided!");
-		}
-
-		final Matcher matcher = pattern.matcher(content);
-		while (matcher.find()) {
-			collection.add(matcher.group(group));
-		}
-		return collection;
-	}
-
-	/**
-	 * 计算指定字符串中，匹配pattern的个数
-	 * 
-	 * @param regex 正则表达式
-	 * @param content 被查找的内容
-	 * @return 匹配个数
-	 */
-	public static int count(String regex, CharSequence content) {
-		if (null == regex || null == content) {
-			return 0;
-		}
-
-		// Pattern pattern = Pattern.compile(regex, Pattern.DOTALL);
-		final Pattern pattern = PatternPool.get(regex, Pattern.DOTALL);
-		return count(pattern, content);
-	}
-
-	/**
-	 * 计算指定字符串中，匹配pattern的个数
-	 * 
-	 * @param pattern 编译后的正则模式
-	 * @param content 被查找的内容
-	 * @return 匹配个数
-	 */
-	public static int count(Pattern pattern, CharSequence content) {
-		if (null == pattern || null == content) {
-			return 0;
-		}
-
-		int count = 0;
-		final Matcher matcher = pattern.matcher(content);
-		while (matcher.find()) {
-			count++;
-		}
-
-		return count;
-	}
-
-	/**
-	 * 指定内容中是否有表达式匹配的内容
-	 * 
-	 * @param regex 正则表达式
-	 * @param content 被查找的内容
-	 * @return 指定内容中是否有表达式匹配的内容
-	 * @since 3.3.1
-	 */
-	public static boolean contains(String regex, CharSequence content) {
-		if (null == regex || null == content) {
-			return false;
-		}
-
-		final Pattern pattern = PatternPool.get(regex, Pattern.DOTALL);
-		return contains(pattern, content);
-	}
-
-	/**
-	 * 指定内容中是否有表达式匹配的内容
-	 * 
-	 * @param pattern 编译后的正则模式
-	 * @param content 被查找的内容
-	 * @return 指定内容中是否有表达式匹配的内容
-	 * @since 3.3.1
-	 */
-	public static boolean contains(Pattern pattern, CharSequence content) {
-		if (null == pattern || null == content) {
-			return false;
-		}
-		return pattern.matcher(content).find();
-	}
-
-	/**
-	 * 从字符串中获得第一个整数
-	 * 
-	 * @param StringWithNumber 带数字的字符串
-	 * @return 整数
-	 */
-	public static Integer getFirstNumber(CharSequence StringWithNumber) {
-		return Convert.toInt(get(PatternPool.NUMBERS, StringWithNumber, 0), null);
-	}
-
-	/**
-	 * 给定内容是否匹配正则
-	 * 
-	 * @param regex 正则
-	 * @param content 内容
-	 * @return 正则为null或者""则不检查，返回true，内容为null返回false
-	 */
-	public static boolean isMatch(String regex, CharSequence content) {
-		if (content == null) {
-			// 提供null的字符串为不匹配
-			return false;
-		}
-
-		if (StrUtil.isEmpty(regex)) {
-			// 正则不存在则为全匹配
-			return true;
-		}
-
-		// Pattern pattern = Pattern.compile(regex, Pattern.DOTALL);
-		final Pattern pattern = PatternPool.get(regex, Pattern.DOTALL);
-		return isMatch(pattern, content);
-	}
-
-	/**
-	 * 给定内容是否匹配正则
-	 * 
-	 * @param pattern 模式
-	 * @param content 内容
-	 * @return 正则为null或者""则不检查，返回true，内容为null返回false
-	 */
-	public static boolean isMatch(Pattern pattern, CharSequence content) {
-		if (content == null || pattern == null) {
-			// 提供null的字符串为不匹配
-			return false;
-		}
-		return pattern.matcher(content).matches();
-	}
-
-	/**
-	 * 正则替换指定值<br>
-	 * 通过正则查找到字符串，然后把匹配到的字符串加入到replacementTemplate中，$1表示分组1的字符串
-	 * 
-	 * <p>
-	 * 例如：原字符串是：中文1234，我想把1234换成(1234)，则可以：
-	 * 
-	 * <pre>
-	 * ReUtil.replaceAll("中文1234", "(\\d+)", "($1)"))
-	 * 
-	 * 结果：中文(1234)
-	 * </pre>
-	 * 
-	 * @param content 文本
-	 * @param regex 正则
-	 * @param replacementTemplate 替换的文本模板，可以使用$1类似的变量提取正则匹配出的内容
-	 * @return 处理后的文本
-	 */
-	public static String replaceAll(CharSequence content, String regex, String replacementTemplate) {
-		final Pattern pattern = Pattern.compile(regex, Pattern.DOTALL);
-		return replaceAll(content, pattern, replacementTemplate);
-	}
-
-	/**
-	 * 正则替换指定值<br>
-	 * 通过正则查找到字符串，然后把匹配到的字符串加入到replacementTemplate中，$1表示分组1的字符串
-	 * 
-	 * @param content 文本
-	 * @param pattern {@link Pattern}
-	 * @param replacementTemplate 替换的文本模板，可以使用$1类似的变量提取正则匹配出的内容
-	 * @return 处理后的文本
-	 * @since 3.0.4
-	 */
-	public static String replaceAll(CharSequence content, Pattern pattern, String replacementTemplate) {
-		if (StrUtil.isEmpty(content)) {
-			return StrUtil.str(content);
-		}
-
-		final Matcher matcher = pattern.matcher(content);
-		boolean result = matcher.find();
-		if (result) {
-			final Set<String> varNums = findAll(PatternPool.GROUP_VAR, replacementTemplate, 1, new HashSet<String>());
-			final StringBuffer sb = new StringBuffer();
-			do {
-				String replacement = replacementTemplate;
-				for (String var : varNums) {
-					int group = Integer.parseInt(var);
-					replacement = replacement.replace("$" + var, matcher.group(group));
-				}
-				matcher.appendReplacement(sb, escape(replacement));
-				result = matcher.find();
-			} while (result);
-			matcher.appendTail(sb);
-			return sb.toString();
-		}
-		return StrUtil.str(content);
-	}
-	
-	/**
-	 * 替换所有正则匹配的文本，并使用自定义函数决定如何替换
-	 * 
-	 * @param str 要替换的字符串
-	 * @param regex 用于匹配的正则式
-	 * @param replaceFun 决定如何替换的函数
-	 * @return 替换后的文本
-	 * @since 4.2.2
-	 */
-	public static String replaceAll(CharSequence str, String regex, Func1<Matcher, String> replaceFun) {
-		return replaceAll(str, Pattern.compile(regex), replaceFun);
-	}
-	
-	/**
-	 * 替换所有正则匹配的文本，并使用自定义函数决定如何替换
-	 * 
-	 * @param str 要替换的字符串
-	 * @param pattern 用于匹配的正则式
-	 * @param replaceFun 决定如何替换的函数,可能被多次调用（当有多个匹配时）
-	 * @return 替换后的字符串
-	 * @since 4.2.2
-	 */
-	public static String replaceAll(CharSequence str, Pattern pattern, Func1<Matcher, String> replaceFun){
-		if (StrUtil.isEmpty(str)) {
-			return StrUtil.str(str);
-		}
-
-		final Matcher matcher = pattern.matcher(str);
-		final StringBuffer buffer = new StringBuffer();
-		while (matcher.find()) {
-			try {
-				matcher.appendReplacement(buffer, replaceFun.call(matcher));
-			} catch (Exception e) {
-				throw new UtilException(e);
-			}
-		}
-		matcher.appendTail(buffer);
-		return buffer.toString();
-	}
-
-	/**
-	 * 转义字符，将正则的关键字转义
-	 * 
-	 * @param c 字符
-	 * @return 转义后的文本
-	 */
-	public static String escape(char c) {
-		final StringBuilder builder = new StringBuilder();
-		if (RE_KEYS.contains(c)) {
-			builder.append('\\');
-		}
-		builder.append(c);
-		return builder.toString();
-	}
-
-	/**
-	 * 转义字符串，将正则的关键字转义
-	 * 
-	 * @param content 文本
-	 * @return 转义后的文本
-	 */
-	public static String escape(CharSequence content) {
-		if (StrUtil.isBlank(content)) {
-			return StrUtil.str(content);
-		}
-
-		final StringBuilder builder = new StringBuilder();
-		int len = content.length();
-		char current;
-		for (int i = 0; i < len; i++) {
-			current = content.charAt(i);
-			if (RE_KEYS.contains(current)) {
-				builder.append('\\');
-			}
-			builder.append(current);
-		}
-		return builder.toString();
-	}
+package cn.hutool.core.util;
+
+import cn.hutool.core.collection.CollectionUtil;
+import cn.hutool.core.convert.Convert;
+import cn.hutool.core.exceptions.UtilException;
+import cn.hutool.core.lang.Holder;
+import cn.hutool.core.lang.PatternPool;
+import cn.hutool.core.lang.Validator;
+import cn.hutool.core.lang.func.Func1;
+
+import java.util.*;
+import java.util.regex.Matcher;
+import java.util.regex.Pattern;
+import java.util.stream.Collectors;
+import java.util.stream.IntStream;
+
+/**
+ * 正则相关工具类<br>
+ * 常用正则请见 {@link Validator}
+ * 
+ * @author xiaoleilu
+ */
+public class ReUtil {
+
+	/** 正则表达式匹配中文汉字 */
+	public final static String RE_CHINESE = "[\u4E00-\u9FFF]";
+	/** 正则表达式匹配中文字符串 */
+	public final static String RE_CHINESES = RE_CHINESE + "+";
+
+	/** 正则中需要被转义的关键字 */
+	public final static Set<Character> RE_KEYS = CollectionUtil.newHashSet('$', '(', ')', '*', '+', '.', '[', ']', '?', '\\', '^', '{', '}', '|');
+
+	/**
+	 * 获得匹配的字符串，获得正则中分组0的内容
+	 * 
+	 * @param regex 匹配的正则
+	 * @param content 被匹配的内容
+	 * @return 匹配后得到的字符串，未匹配返回null
+	 * @since 3.1.2
+	 */
+	public static String getGroup0(String regex, CharSequence content) {
+		return get(regex, content, 0);
+	}
+
+	/**
+	 * 获得匹配的字符串，获得正则中分组1的内容
+	 * 
+	 * @param regex 匹配的正则
+	 * @param content 被匹配的内容
+	 * @return 匹配后得到的字符串，未匹配返回null
+	 * @since 3.1.2
+	 */
+	public static String getGroup1(String regex, CharSequence content) {
+		return get(regex, content, 1);
+	}
+
+	/**
+	 * 获得匹配的字符串
+	 * 
+	 * @param regex 匹配的正则
+	 * @param content 被匹配的内容
+	 * @param groupIndex 匹配正则的分组序号
+	 * @return 匹配后得到的字符串，未匹配返回null
+	 */
+	public static String get(String regex, CharSequence content, int groupIndex) {
+		if (null == content || null == regex) {
+			return null;
+		}
+
+		// Pattern pattern = Pattern.compile(regex, Pattern.DOTALL);
+		final Pattern pattern = PatternPool.get(regex, Pattern.DOTALL);
+		return get(pattern, content, groupIndex);
+	}
+
+	/**
+	 * 获得匹配的字符串，，获得正则中分组0的内容
+	 * 
+	 * @param pattern 编译后的正则模式
+	 * @param content 被匹配的内容
+	 * @return 匹配后得到的字符串，未匹配返回null
+	 * @since 3.1.2
+	 */
+	public static String getGroup0(Pattern pattern, CharSequence content) {
+		return get(pattern, content, 0);
+	}
+
+	/**
+	 * 获得匹配的字符串，，获得正则中分组1的内容
+	 * 
+	 * @param pattern 编译后的正则模式
+	 * @param content 被匹配的内容
+	 * @return 匹配后得到的字符串，未匹配返回null
+	 * @since 3.1.2
+	 */
+	public static String getGroup1(Pattern pattern, CharSequence content) {
+		return get(pattern, content, 1);
+	}
+
+	/**
+	 * 获得匹配的字符串，对应分组0表示整个匹配内容，1表示第一个括号分组内容，依次类推
+	 * 
+	 * @param pattern 编译后的正则模式
+	 * @param content 被匹配的内容
+	 * @param groupIndex 匹配正则的分组序号，0表示整个匹配内容，1表示第一个括号分组内容，依次类推
+	 * @return 匹配后得到的字符串，未匹配返回null
+	 */
+	public static String get(Pattern pattern, CharSequence content, int groupIndex) {
+		if (null == content || null == pattern) {
+			return null;
+		}
+
+		final Matcher matcher = pattern.matcher(content);
+		if (matcher.find()) {
+			return matcher.group(groupIndex);
+		}
+		return null;
+	}
+	
+	/**
+	 * 获得匹配的字符串匹配到的所有分组
+	 * 
+	 * @param pattern 编译后的正则模式
+	 * @param content 被匹配的内容
+	 * @return 匹配后得到的字符串数组，按照分组顺序依次列出，未匹配到返回空列表，任何一个参数为null返回null
+	 * @since 3.1.0
+	 */
+	public static List<String> getAllGroups(Pattern pattern, CharSequence content) {
+		return getAllGroups(pattern, content, true);
+	}
+
+	/**
+	 * 获得匹配的字符串匹配到的所有分组
+	 * 
+	 * @param pattern 编译后的正则模式
+	 * @param content 被匹配的内容
+	 * @param withGroup0 是否包括分组0，此分组表示全匹配的信息
+	 * @return 匹配后得到的字符串数组，按照分组顺序依次列出，未匹配到返回空列表，任何一个参数为null返回null
+	 * @since 4.0.13
+	 */
+	public static List<String> getAllGroups(Pattern pattern, CharSequence content, boolean withGroup0) {
+		if (null == content || null == pattern) {
+			return null;
+		}
+
+		ArrayList<String> result = new ArrayList<>();
+		final Matcher matcher = pattern.matcher(content);
+		if (matcher.find()) {
+			final int startGroup = withGroup0 ? 0 : 1;
+			final int groupCount = matcher.groupCount();
+			result = IntStream.rangeClosed(startGroup, groupCount).mapToObj(matcher::group).collect(Collectors.toCollection(ArrayList::new));
+		}
+		return result;
+	}
+
+	/**
+	 * 从content中匹配出多个值并根据template生成新的字符串<br>
+	 * 例如：<br>
+	 * content 2013年5月 pattern (.*?)年(.*?)月 template： $1-$2 return 2013-5
+	 * 
+	 * @param pattern 匹配正则
+	 * @param content 被匹配的内容
+	 * @param template 生成内容模板，变量 $1 表示group1的内容，以此类推
+	 * @return 新字符串
+	 */
+	public static String extractMulti(Pattern pattern, CharSequence content, String template) {
+		if (null == content || null == pattern || null == template) {
+			return null;
+		}
+
+		//提取模板中的编号
+		final TreeSet<Integer> varNums = new TreeSet<>(new Comparator<Integer>() {
+			@Override
+			public int compare(Integer o1, Integer o2) {
+				return ObjectUtil.compare(o2, o1);
+			}
+		});
+		final Matcher matcherForTemplate = PatternPool.GROUP_VAR.matcher(template);
+		while (matcherForTemplate.find()) {
+			varNums.add(Integer.parseInt(matcherForTemplate.group(1)));
+		}
+
+		final Matcher matcher = pattern.matcher(content);
+		if (matcher.find()) {
+			for (Integer group : varNums) {
+				template = template.replace("$" + group, matcher.group(group));
+			}
+			return template;
+		}
+		return null;
+	}
+
+	/**
+	 * 从content中匹配出多个值并根据template生成新的字符串<br>
+	 * 匹配结束后会删除匹配内容之前的内容（包括匹配内容）<br>
+	 * 例如：<br>
+	 * content 2013年5月 pattern (.*?)年(.*?)月 template： $1-$2 return 2013-5
+	 * 
+	 * @param regex 匹配正则字符串
+	 * @param content 被匹配的内容
+	 * @param template 生成内容模板，变量 $1 表示group1的内容，以此类推
+	 * @return 按照template拼接后的字符串
+	 */
+	public static String extractMulti(String regex, CharSequence content, String template) {
+		if (null == content || null == regex || null == template) {
+			return null;
+		}
+
+		// Pattern pattern = Pattern.compile(regex, Pattern.DOTALL);
+		final Pattern pattern = PatternPool.get(regex, Pattern.DOTALL);
+		return extractMulti(pattern, content, template);
+	}
+
+	/**
+	 * 从content中匹配出多个值并根据template生成新的字符串<br>
+	 * 匹配结束后会删除匹配内容之前的内容（包括匹配内容）<br>
+	 * 例如：<br>
+	 * content 2013年5月 pattern (.*?)年(.*?)月 template： $1-$2 return 2013-5
+	 * 
+	 * @param pattern 匹配正则
+	 * @param contentHolder 被匹配的内容的Holder，value为内容正文，经过这个方法的原文将被去掉匹配之前的内容
+	 * @param template 生成内容模板，变量 $1 表示group1的内容，以此类推
+	 * @return 新字符串
+	 */
+	public static String extractMultiAndDelPre(Pattern pattern, Holder<CharSequence> contentHolder, String template) {
+		if (null == contentHolder || null == pattern || null == template) {
+			return null;
+		}
+
+		HashSet<String> varNums = findAll(PatternPool.GROUP_VAR, template, 1, new HashSet<String>());
+
+		final CharSequence content = contentHolder.get();
+		Matcher matcher = pattern.matcher(content);
+		if (matcher.find()) {
+			for (String var : varNums) {
+				int group = Integer.parseInt(var);
+				template = template.replace("$" + var, matcher.group(group));
+			}
+			contentHolder.set(StrUtil.sub(content, matcher.end(), content.length()));
+			return template;
+		}
+		return null;
+	}
+
+	/**
+	 * 从content中匹配出多个值并根据template生成新的字符串<br>
+	 * 例如：<br>
+	 * content 2013年5月 pattern (.*?)年(.*?)月 template： $1-$2 return 2013-5
+	 * 
+	 * @param regex 匹配正则字符串
+	 * @param contentHolder 被匹配的内容的Holder，value为内容正文，经过这个方法的原文将被去掉匹配之前的内容
+	 * @param template 生成内容模板，变量 $1 表示group1的内容，以此类推
+	 * @return 按照template拼接后的字符串
+	 */
+	public static String extractMultiAndDelPre(String regex, Holder<CharSequence> contentHolder, String template) {
+		if (null == contentHolder || null == regex || null == template) {
+			return null;
+		}
+
+		// Pattern pattern = Pattern.compile(regex, Pattern.DOTALL);
+		final Pattern pattern = PatternPool.get(regex, Pattern.DOTALL);
+		return extractMultiAndDelPre(pattern, contentHolder, template);
+	}
+
+	/**
+	 * 删除匹配的第一个内容
+	 * 
+	 * @param regex 正则
+	 * @param content 被匹配的内容
+	 * @return 删除后剩余的内容
+	 */
+	public static String delFirst(String regex, CharSequence content) {
+		if (StrUtil.hasBlank(regex, content)) {
+			return StrUtil.str(content);
+		}
+
+		// Pattern pattern = Pattern.compile(regex, Pattern.DOTALL);
+		final Pattern pattern = PatternPool.get(regex, Pattern.DOTALL);
+		return delFirst(pattern, content);
+	}
+
+	/**
+	 * 删除匹配的第一个内容
+	 * 
+	 * @param pattern 正则
+	 * @param content 被匹配的内容
+	 * @return 删除后剩余的内容
+	 */
+	public static String delFirst(Pattern pattern, CharSequence content) {
+		if (null == pattern || StrUtil.isBlank(content)) {
+			return StrUtil.str(content);
+		}
+
+		return pattern.matcher(content).replaceFirst(StrUtil.EMPTY);
+	}
+
+	/**
+	 * 删除匹配的全部内容
+	 * 
+	 * @param regex 正则
+	 * @param content 被匹配的内容
+	 * @return 删除后剩余的内容
+	 */
+	public static String delAll(String regex, CharSequence content) {
+		if (StrUtil.hasBlank(regex, content)) {
+			return StrUtil.str(content);
+		}
+
+		// Pattern pattern = Pattern.compile(regex, Pattern.DOTALL);
+		final Pattern pattern = PatternPool.get(regex, Pattern.DOTALL);
+		return delAll(pattern, content);
+	}
+
+	/**
+	 * 删除匹配的全部内容
+	 * 
+	 * @param pattern 正则
+	 * @param content 被匹配的内容
+	 * @return 删除后剩余的内容
+	 */
+	public static String delAll(Pattern pattern, CharSequence content) {
+		if (null == pattern || StrUtil.isBlank(content)) {
+			return StrUtil.str(content);
+		}
+
+		return pattern.matcher(content).replaceAll(StrUtil.EMPTY);
+	}
+
+	/**
+	 * 删除正则匹配到的内容之前的字符 如果没有找到，则返回原文
+	 * 
+	 * @param regex 定位正则
+	 * @param content 被查找的内容
+	 * @return 删除前缀后的新内容
+	 */
+	public static String delPre(String regex, CharSequence content) {
+		if (null == content || null == regex) {
+			return StrUtil.str(content);
+		}
+
+		// Pattern pattern = Pattern.compile(regex, Pattern.DOTALL);
+		final Pattern pattern = PatternPool.get(regex, Pattern.DOTALL);
+		Matcher matcher = pattern.matcher(content);
+		if (matcher.find()) {
+			return StrUtil.sub(content, matcher.end(), content.length());
+		}
+		return StrUtil.str(content);
+	}
+
+	/**
+	 * 取得内容中匹配的所有结果，获得匹配的所有结果中正则对应分组0的内容
+	 * 
+	 * @param regex 正则
+	 * @param content 被查找的内容
+	 * @return 结果列表
+	 * @since 3.1.2
+	 */
+	public static List<String> findAllGroup0(String regex, CharSequence content) {
+		return findAll(regex, content, 0);
+	}
+
+	/**
+	 * 取得内容中匹配的所有结果，获得匹配的所有结果中正则对应分组1的内容
+	 * 
+	 * @param regex 正则
+	 * @param content 被查找的内容
+	 * @return 结果列表
+	 * @since 3.1.2
+	 */
+	public static List<String> findAllGroup1(String regex, CharSequence content) {
+		return findAll(regex, content, 1);
+	}
+
+	/**
+	 * 取得内容中匹配的所有结果
+	 * 
+	 * @param regex 正则
+	 * @param content 被查找的内容
+	 * @param group 正则的分组
+	 * @return 结果列表
+	 * @since 3.0.6
+	 */
+	public static List<String> findAll(String regex, CharSequence content, int group) {
+		return findAll(regex, content, group, new ArrayList<String>());
+	}
+
+	/**
+	 * 取得内容中匹配的所有结果
+	 * 
+	 * @param <T> 集合类型
+	 * @param regex 正则
+	 * @param content 被查找的内容
+	 * @param group 正则的分组
+	 * @param collection 返回的集合类型
+	 * @return 结果集
+	 */
+	public static <T extends Collection<String>> T findAll(String regex, CharSequence content, int group, T collection) {
+		if (null == regex) {
+			return collection;
+		}
+
+		return findAll(Pattern.compile(regex, Pattern.DOTALL), content, group, collection);
+	}
+
+	/**
+	 * 取得内容中匹配的所有结果，获得匹配的所有结果中正则对应分组0的内容
+	 * 
+	 * @param pattern 编译后的正则模式
+	 * @param content 被查找的内容
+	 * @return 结果列表
+	 * @since 3.1.2
+	 */
+	public static List<String> findAllGroup0(Pattern pattern, CharSequence content) {
+		return findAll(pattern, content, 0);
+	}
+
+	/**
+	 * 取得内容中匹配的所有结果，获得匹配的所有结果中正则对应分组1的内容
+	 * 
+	 * @param pattern 编译后的正则模式
+	 * @param content 被查找的内容
+	 * @return 结果列表
+	 * @since 3.1.2
+	 */
+	public static List<String> findAllGroup1(Pattern pattern, CharSequence content) {
+		return findAll(pattern, content, 1);
+	}
+
+	/**
+	 * 取得内容中匹配的所有结果
+	 * 
+	 * @param pattern 编译后的正则模式
+	 * @param content 被查找的内容
+	 * @param group 正则的分组
+	 * @return 结果列表
+	 * @since 3.0.6
+	 */
+	public static List<String> findAll(Pattern pattern, CharSequence content, int group) {
+		return findAll(pattern, content, group, new ArrayList<String>());
+	}
+
+	/**
+	 * 取得内容中匹配的所有结果
+	 * 
+	 * @param <T> 集合类型
+	 * @param pattern 编译后的正则模式
+	 * @param content 被查找的内容
+	 * @param group 正则的分组
+	 * @param collection 返回的集合类型
+	 * @return 结果集
+	 */
+	public static <T extends Collection<String>> T findAll(Pattern pattern, CharSequence content, int group, T collection) {
+		if (null == pattern || null == content) {
+			return null;
+		}
+
+		if (null == collection) {
+			throw new NullPointerException("Null collection param provided!");
+		}
+
+		final Matcher matcher = pattern.matcher(content);
+		while (matcher.find()) {
+			collection.add(matcher.group(group));
+		}
+		return collection;
+	}
+
+	/**
+	 * 计算指定字符串中，匹配pattern的个数
+	 * 
+	 * @param regex 正则表达式
+	 * @param content 被查找的内容
+	 * @return 匹配个数
+	 */
+	public static int count(String regex, CharSequence content) {
+		if (null == regex || null == content) {
+			return 0;
+		}
+
+		// Pattern pattern = Pattern.compile(regex, Pattern.DOTALL);
+		final Pattern pattern = PatternPool.get(regex, Pattern.DOTALL);
+		return count(pattern, content);
+	}
+
+	/**
+	 * 计算指定字符串中，匹配pattern的个数
+	 * 
+	 * @param pattern 编译后的正则模式
+	 * @param content 被查找的内容
+	 * @return 匹配个数
+	 */
+	public static int count(Pattern pattern, CharSequence content) {
+		if (null == pattern || null == content) {
+			return 0;
+		}
+
+		int count = 0;
+		final Matcher matcher = pattern.matcher(content);
+		while (matcher.find()) {
+			count++;
+		}
+
+		return count;
+	}
+
+	/**
+	 * 指定内容中是否有表达式匹配的内容
+	 * 
+	 * @param regex 正则表达式
+	 * @param content 被查找的内容
+	 * @return 指定内容中是否有表达式匹配的内容
+	 * @since 3.3.1
+	 */
+	public static boolean contains(String regex, CharSequence content) {
+		if (null == regex || null == content) {
+			return false;
+		}
+
+		final Pattern pattern = PatternPool.get(regex, Pattern.DOTALL);
+		return contains(pattern, content);
+	}
+
+	/**
+	 * 指定内容中是否有表达式匹配的内容
+	 * 
+	 * @param pattern 编译后的正则模式
+	 * @param content 被查找的内容
+	 * @return 指定内容中是否有表达式匹配的内容
+	 * @since 3.3.1
+	 */
+	public static boolean contains(Pattern pattern, CharSequence content) {
+		if (null == pattern || null == content) {
+			return false;
+		}
+		return pattern.matcher(content).find();
+	}
+
+	/**
+	 * 从字符串中获得第一个整数
+	 * 
+	 * @param StringWithNumber 带数字的字符串
+	 * @return 整数
+	 */
+	public static Integer getFirstNumber(CharSequence StringWithNumber) {
+		return Convert.toInt(get(PatternPool.NUMBERS, StringWithNumber, 0), null);
+	}
+
+	/**
+	 * 给定内容是否匹配正则
+	 * 
+	 * @param regex 正则
+	 * @param content 内容
+	 * @return 正则为null或者""则不检查，返回true，内容为null返回false
+	 */
+	public static boolean isMatch(String regex, CharSequence content) {
+		if (content == null) {
+			// 提供null的字符串为不匹配
+			return false;
+		}
+
+		if (StrUtil.isEmpty(regex)) {
+			// 正则不存在则为全匹配
+			return true;
+		}
+
+		// Pattern pattern = Pattern.compile(regex, Pattern.DOTALL);
+		final Pattern pattern = PatternPool.get(regex, Pattern.DOTALL);
+		return isMatch(pattern, content);
+	}
+
+	/**
+	 * 给定内容是否匹配正则
+	 * 
+	 * @param pattern 模式
+	 * @param content 内容
+	 * @return 正则为null或者""则不检查，返回true，内容为null返回false
+	 */
+	public static boolean isMatch(Pattern pattern, CharSequence content) {
+		if (content == null || pattern == null) {
+			// 提供null的字符串为不匹配
+			return false;
+		}
+		return pattern.matcher(content).matches();
+	}
+
+	/**
+	 * 正则替换指定值<br>
+	 * 通过正则查找到字符串，然后把匹配到的字符串加入到replacementTemplate中，$1表示分组1的字符串
+	 * 
+	 * <p>
+	 * 例如：原字符串是：中文1234，我想把1234换成(1234)，则可以：
+	 * 
+	 * <pre>
+	 * ReUtil.replaceAll("中文1234", "(\\d+)", "($1)"))
+	 * 
+	 * 结果：中文(1234)
+	 * </pre>
+	 * 
+	 * @param content 文本
+	 * @param regex 正则
+	 * @param replacementTemplate 替换的文本模板，可以使用$1类似的变量提取正则匹配出的内容
+	 * @return 处理后的文本
+	 */
+	public static String replaceAll(CharSequence content, String regex, String replacementTemplate) {
+		final Pattern pattern = Pattern.compile(regex, Pattern.DOTALL);
+		return replaceAll(content, pattern, replacementTemplate);
+	}
+
+	/**
+	 * 正则替换指定值<br>
+	 * 通过正则查找到字符串，然后把匹配到的字符串加入到replacementTemplate中，$1表示分组1的字符串
+	 * 
+	 * @param content 文本
+	 * @param pattern {@link Pattern}
+	 * @param replacementTemplate 替换的文本模板，可以使用$1类似的变量提取正则匹配出的内容
+	 * @return 处理后的文本
+	 * @since 3.0.4
+	 */
+	public static String replaceAll(CharSequence content, Pattern pattern, String replacementTemplate) {
+		if (StrUtil.isEmpty(content)) {
+			return StrUtil.str(content);
+		}
+
+		final Matcher matcher = pattern.matcher(content);
+		boolean result = matcher.find();
+		if (result) {
+			final Set<String> varNums = findAll(PatternPool.GROUP_VAR, replacementTemplate, 1, new HashSet<String>());
+			final StringBuffer sb = new StringBuffer();
+			do {
+				String replacement = replacementTemplate;
+				for (String var : varNums) {
+					int group = Integer.parseInt(var);
+					replacement = replacement.replace("$" + var, matcher.group(group));
+				}
+				matcher.appendReplacement(sb, escape(replacement));
+				result = matcher.find();
+			} while (result);
+			matcher.appendTail(sb);
+			return sb.toString();
+		}
+		return StrUtil.str(content);
+	}
+	
+	/**
+	 * 替换所有正则匹配的文本，并使用自定义函数决定如何替换
+	 * 
+	 * @param str 要替换的字符串
+	 * @param regex 用于匹配的正则式
+	 * @param replaceFun 决定如何替换的函数
+	 * @return 替换后的文本
+	 * @since 4.2.2
+	 */
+	public static String replaceAll(CharSequence str, String regex, Func1<Matcher, String> replaceFun) {
+		return replaceAll(str, Pattern.compile(regex), replaceFun);
+	}
+	
+	/**
+	 * 替换所有正则匹配的文本，并使用自定义函数决定如何替换
+	 * 
+	 * @param str 要替换的字符串
+	 * @param pattern 用于匹配的正则式
+	 * @param replaceFun 决定如何替换的函数,可能被多次调用（当有多个匹配时）
+	 * @return 替换后的字符串
+	 * @since 4.2.2
+	 */
+	public static String replaceAll(CharSequence str, Pattern pattern, Func1<Matcher, String> replaceFun){
+		if (StrUtil.isEmpty(str)) {
+			return StrUtil.str(str);
+		}
+
+		final Matcher matcher = pattern.matcher(str);
+		final StringBuffer buffer = new StringBuffer();
+		while (matcher.find()) {
+			try {
+				matcher.appendReplacement(buffer, replaceFun.call(matcher));
+			} catch (Exception e) {
+				throw new UtilException(e);
+			}
+		}
+		matcher.appendTail(buffer);
+		return buffer.toString();
+	}
+
+	/**
+	 * 转义字符，将正则的关键字转义
+	 * 
+	 * @param c 字符
+	 * @return 转义后的文本
+	 */
+	public static String escape(char c) {
+		final StringBuilder builder = new StringBuilder();
+		if (RE_KEYS.contains(c)) {
+			builder.append('\\');
+		}
+		builder.append(c);
+		return builder.toString();
+	}
+
+	/**
+	 * 转义字符串，将正则的关键字转义
+	 * 
+	 * @param content 文本
+	 * @return 转义后的文本
+	 */
+	public static String escape(CharSequence content) {
+		if (StrUtil.isBlank(content)) {
+			return StrUtil.str(content);
+		}
+
+		final StringBuilder builder = new StringBuilder();
+		int len = content.length();
+		char current;
+		for (int i = 0; i < len; i++) {
+			current = content.charAt(i);
+			if (RE_KEYS.contains(current)) {
+				builder.append('\\');
+			}
+			builder.append(current);
+		}
+		return builder.toString();
+	}
 }