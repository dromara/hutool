--- conflicted
+++ resolved
@@ -79,11 +79,7 @@
 	 * @param encodeStr 需要转换成十进制的字符串
 	 * @return int
 	 */
-<<<<<<< HEAD
-	public static int decodeToInt(final String radixs, final String encodeStr) {
-=======
 	public static int decodeToInt(String radixs, String encodeStr) {
->>>>>>> e7a52954
 		//还原负数
 		return (int) decode(radixs, encodeStr);
 	}
@@ -95,11 +91,7 @@
 	 * @param encodeStr 需要转换成十进制的字符串
 	 * @return long
 	 */
-<<<<<<< HEAD
-	public static long decode(final String radixs, final String encodeStr) {
-=======
 	public static long decode(String radixs, String encodeStr) {
->>>>>>> e7a52954
 		//目标是多少进制
 		int rl = radixs.length();
 		long res = 0L;
