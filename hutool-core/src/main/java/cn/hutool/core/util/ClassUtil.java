--- conflicted
+++ resolved
@@ -1,1057 +1,1061 @@
-package cn.hutool.core.util;
-
-import cn.hutool.core.convert.BasicType;
-import cn.hutool.core.exceptions.UtilException;
-import cn.hutool.core.io.FileUtil;
-import cn.hutool.core.io.IORuntimeException;
-import cn.hutool.core.io.resource.ResourceUtil;
-import cn.hutool.core.lang.Assert;
-import cn.hutool.core.lang.ClassScanner;
-import cn.hutool.core.lang.Filter;
-import cn.hutool.core.lang.Singleton;
-
-import java.io.IOException;
-import java.lang.annotation.Annotation;
-import java.lang.reflect.Field;
-import java.lang.reflect.Method;
-import java.lang.reflect.Modifier;
-import java.lang.reflect.Type;
-import java.net.URI;
-import java.net.URL;
-<<<<<<< HEAD
-import java.time.temporal.TemporalAccessor;
-import java.util.Date;
-import java.util.Enumeration;
-import java.util.HashSet;
-import java.util.List;
-import java.util.Locale;
-import java.util.Set;
-=======
-import java.util.*;
->>>>>>> 3170e4d3
-
-/**
- * 类工具类 <br>
- *
- * @author xiaoleilu
- */
-public class ClassUtil {
-
-	/**
-	 * {@code null}安全的获取对象类型
-	 *
-	 * @param <T> 对象类型
-	 * @param obj 对象，如果为{@code null} 返回{@code null}
-	 * @return 对象类型，提供对象如果为{@code null} 返回{@code null}
-	 */
-	@SuppressWarnings("unchecked")
-	public static <T> Class<T> getClass(T obj) {
-		return ((null == obj) ? null : (Class<T>) obj.getClass());
-	}
-
-	/**
-	 * 获得外围类<br>
-	 * 返回定义此类或匿名类所在的类，如果类本身是在包中定义的，返回{@code null}
-	 *
-	 * @param clazz 类
-	 * @return 外围类
-	 * @since 4.5.7
-	 */
-	public static Class<?> getEnclosingClass(Class<?> clazz) {
-		return null == clazz ? null : clazz.getEnclosingClass();
-	}
-
-	/**
-	 * 是否为顶层类，即定义在包中的类，而非定义在类中的内部类
-	 *
-	 * @param clazz 类
-	 * @return 是否为顶层类
-	 * @since 4.5.7
-	 */
-	public static boolean isTopLevelClass(Class<?> clazz) {
-		if (null == clazz) {
-			return false;
-		}
-		return null == getEnclosingClass(clazz);
-	}
-
-	/**
-	 * 获取类名
-	 *
-	 * @param obj      获取类名对象
-	 * @param isSimple 是否简单类名，如果为true，返回不带包名的类名
-	 * @return 类名
-	 * @since 3.0.7
-	 */
-	public static String getClassName(Object obj, boolean isSimple) {
-		if (null == obj) {
-			return null;
-		}
-		final Class<?> clazz = obj.getClass();
-		return getClassName(clazz, isSimple);
-	}
-
-	/**
-	 * 获取类名<br>
-	 * 类名并不包含“.class”这个扩展名<br>
-	 * 例如：ClassUtil这个类<br>
-	 *
-	 * <pre>
-	 * isSimple为false: "com.xiaoleilu.hutool.util.ClassUtil"
-	 * isSimple为true: "ClassUtil"
-	 * </pre>
-	 *
-	 * @param clazz    类
-	 * @param isSimple 是否简单类名，如果为true，返回不带包名的类名
-	 * @return 类名
-	 * @since 3.0.7
-	 */
-	public static String getClassName(Class<?> clazz, boolean isSimple) {
-		if (null == clazz) {
-			return null;
-		}
-		return isSimple ? clazz.getSimpleName() : clazz.getName();
-	}
-
-	/**
-	 * 获取完整类名的短格式如：<br>
-	 * cn.hutool.core.util.StrUtil -》c.h.c.u.StrUtil
-	 *
-	 * @param className 类名
-	 * @return 短格式类名
-	 * @since 4.1.9
-	 */
-	public static String getShortClassName(String className) {
-		final List<String> packages = StrUtil.split(className, CharUtil.DOT);
-		if (null == packages || packages.size() < 2) {
-			return className;
-		}
-
-		final int size = packages.size();
-		final StringBuilder result = StrUtil.builder();
-		result.append(packages.get(0).charAt(0));
-		for (int i = 1; i < size - 1; i++) {
-			result.append(CharUtil.DOT).append(packages.get(i).charAt(0));
-		}
-		result.append(CharUtil.DOT).append(packages.get(size - 1));
-		return result.toString();
-	}
-
-	/**
-	 * 获得对象数组的类数组
-	 *
-	 * @param objects 对象数组，如果数组中存在{@code null}元素，则此元素被认为是Object类型
-	 * @return 类数组
-	 */
-	public static Class<?>[] getClasses(Object... objects) {
-		Class<?>[] classes = new Class<?>[objects.length];
-		Object obj;
-		for (int i = 0; i < objects.length; i++) {
-			obj = objects[i];
-			classes[i] = (null == obj) ? Object.class : obj.getClass();
-		}
-		return classes;
-	}
-
-	/**
-	 * 指定类是否与给定的类名相同
-	 *
-	 * @param clazz      类
-	 * @param className  类名，可以是全类名（包含包名），也可以是简单类名（不包含包名）
-	 * @param ignoreCase 是否忽略大小写
-	 * @return 指定类是否与给定的类名相同
-	 * @since 3.0.7
-	 */
-	public static boolean equals(Class<?> clazz, String className, boolean ignoreCase) {
-		if (null == clazz || StrUtil.isBlank(className)) {
-			return false;
-		}
-		if (ignoreCase) {
-			return className.equalsIgnoreCase(clazz.getName()) || className.equalsIgnoreCase(clazz.getSimpleName());
-		} else {
-			return className.equals(clazz.getName()) || className.equals(clazz.getSimpleName());
-		}
-	}
-
-	// ----------------------------------------------------------------------------------------- Scan classes
-
-	/**
-	 * 扫描指定包路径下所有包含指定注解的类
-	 *
-	 * @param packageName     包路径
-	 * @param annotationClass 注解类
-	 * @return 类集合
-	 * @see ClassScanner#scanPackageByAnnotation(String, Class)
-	 */
-	public static Set<Class<?>> scanPackageByAnnotation(String packageName, final Class<? extends Annotation> annotationClass) {
-		return ClassScanner.scanPackageByAnnotation(packageName, annotationClass);
-	}
-
-	/**
-	 * 扫描指定包路径下所有指定类或接口的子类或实现类
-	 *
-	 * @param packageName 包路径
-	 * @param superClass  父类或接口
-	 * @return 类集合
-	 * @see ClassScanner#scanPackageBySuper(String, Class)
-	 */
-	public static Set<Class<?>> scanPackageBySuper(String packageName, final Class<?> superClass) {
-		return ClassScanner.scanPackageBySuper(packageName, superClass);
-	}
-
-	/**
-	 * 扫面该包路径下所有class文件
-	 *
-	 * @return 类集合
-	 * @see ClassScanner#scanPackage()
-	 */
-	public static Set<Class<?>> scanPackage() {
-		return ClassScanner.scanPackage();
-	}
-
-	/**
-	 * 扫面该包路径下所有class文件
-	 *
-	 * @param packageName 包路径 com | com. | com.abs | com.abs.
-	 * @return 类集合
-	 * @see ClassScanner#scanPackage(String)
-	 */
-	public static Set<Class<?>> scanPackage(String packageName) {
-		return ClassScanner.scanPackage(packageName);
-	}
-
-	/**
-	 * 扫面包路径下满足class过滤器条件的所有class文件，<br>
-	 * 如果包路径为 com.abs + A.class 但是输入 abs会产生classNotFoundException<br>
-	 * 因为className 应该为 com.abs.A 现在却成为abs.A,此工具类对该异常进行忽略处理,有可能是一个不完善的地方，以后需要进行修改<br>
-	 *
-	 * @param packageName 包路径 com | com. | com.abs | com.abs.
-	 * @param classFilter class过滤器，过滤掉不需要的class
-	 * @return 类集合
-	 */
-	public static Set<Class<?>> scanPackage(String packageName, Filter<Class<?>> classFilter) {
-		return ClassScanner.scanPackage(packageName, classFilter);
-	}
-
-	// ----------------------------------------------------------------------------------------- Method
-
-	/**
-	 * 获得指定类中的Public方法名<br>
-	 * 去重重载的方法
-	 *
-	 * @param clazz 类
-	 * @return 方法名Set
-	 */
-	public static Set<String> getPublicMethodNames(Class<?> clazz) {
-		return ReflectUtil.getPublicMethodNames(clazz);
-	}
-
-	/**
-	 * 获得本类及其父类所有Public方法
-	 *
-	 * @param clazz 查找方法的类
-	 * @return 过滤后的方法列表
-	 */
-	public static Method[] getPublicMethods(Class<?> clazz) {
-		return ReflectUtil.getPublicMethods(clazz);
-	}
-
-	/**
-	 * 获得指定类过滤后的Public方法列表
-	 *
-	 * @param clazz  查找方法的类
-	 * @param filter 过滤器
-	 * @return 过滤后的方法列表
-	 */
-	public static List<Method> getPublicMethods(Class<?> clazz, Filter<Method> filter) {
-		return ReflectUtil.getPublicMethods(clazz, filter);
-	}
-
-	/**
-	 * 获得指定类过滤后的Public方法列表
-	 *
-	 * @param clazz          查找方法的类
-	 * @param excludeMethods 不包括的方法
-	 * @return 过滤后的方法列表
-	 */
-	public static List<Method> getPublicMethods(Class<?> clazz, Method... excludeMethods) {
-		return ReflectUtil.getPublicMethods(clazz, excludeMethods);
-	}
-
-	/**
-	 * 获得指定类过滤后的Public方法列表
-	 *
-	 * @param clazz              查找方法的类
-	 * @param excludeMethodNames 不包括的方法名列表
-	 * @return 过滤后的方法列表
-	 */
-	public static List<Method> getPublicMethods(Class<?> clazz, String... excludeMethodNames) {
-		return ReflectUtil.getPublicMethods(clazz, excludeMethodNames);
-	}
-
-	/**
-	 * 查找指定Public方法 如果找不到对应的方法或方法不为public的则返回<code>null</code>
-	 *
-	 * @param clazz      类
-	 * @param methodName 方法名
-	 * @param paramTypes 参数类型
-	 * @return 方法
-	 * @throws SecurityException 无权访问抛出异常
-	 */
-	public static Method getPublicMethod(Class<?> clazz, String methodName, Class<?>... paramTypes) throws SecurityException {
-		return ReflectUtil.getPublicMethod(clazz, methodName, paramTypes);
-	}
-
-	/**
-	 * 获得指定类中的Public方法名<br>
-	 * 去重重载的方法
-	 *
-	 * @param clazz 类
-	 * @return 方法名Set
-	 */
-	public static Set<String> getDeclaredMethodNames(Class<?> clazz) {
-		return ReflectUtil.getMethodNames(clazz);
-	}
-
-	/**
-	 * 获得声明的所有方法，包括本类及其父类和接口的所有方法和Object类的方法
-	 *
-	 * @param clazz 类
-	 * @return 方法数组
-	 */
-	public static Method[] getDeclaredMethods(Class<?> clazz) {
-		return ReflectUtil.getMethods(clazz);
-	}
-
-	/**
-	 * 查找指定对象中的所有方法（包括非public方法），也包括父对象和Object类的方法
-	 *
-	 * @param obj        被查找的对象
-	 * @param methodName 方法名
-	 * @param args       参数
-	 * @return 方法
-	 * @throws SecurityException 无访问权限抛出异常
-	 */
-	public static Method getDeclaredMethodOfObj(Object obj, String methodName, Object... args) throws SecurityException {
-		return getDeclaredMethod(obj.getClass(), methodName, getClasses(args));
-	}
-
-	/**
-	 * 查找指定类中的所有方法（包括非public方法），也包括父类和Object类的方法 找不到方法会返回<code>null</code>
-	 *
-	 * @param clazz          被查找的类
-	 * @param methodName     方法名
-	 * @param parameterTypes 参数类型
-	 * @return 方法
-	 * @throws SecurityException 无访问权限抛出异常
-	 */
-	public static Method getDeclaredMethod(Class<?> clazz, String methodName, Class<?>... parameterTypes) throws SecurityException {
-		return ReflectUtil.getMethod(clazz, methodName, parameterTypes);
-	}
-
-	// ----------------------------------------------------------------------------------------- Field
-
-	/**
-	 * 查找指定类中的所有字段（包括非public字段）， 字段不存在则返回<code>null</code>
-	 *
-	 * @param clazz     被查找字段的类
-	 * @param fieldName 字段名
-	 * @return 字段
-	 * @throws SecurityException 安全异常
-	 */
-	public static Field getDeclaredField(Class<?> clazz, String fieldName) throws SecurityException {
-		if (null == clazz || StrUtil.isBlank(fieldName)) {
-			return null;
-		}
-		try {
-			return clazz.getDeclaredField(fieldName);
-		} catch (NoSuchFieldException e) {
-			// e.printStackTrace();
-		}
-		return null;
-	}
-
-	/**
-	 * 查找指定类中的所有字段（包括非public字段)
-	 *
-	 * @param clazz 被查找字段的类
-	 * @return 字段
-	 * @throws SecurityException 安全异常
-	 */
-	public static Field[] getDeclaredFields(Class<?> clazz) throws SecurityException {
-		if (null == clazz) {
-			return null;
-		}
-		return clazz.getDeclaredFields();
-	}
-
-	// ----------------------------------------------------------------------------------------- Classpath
-
-	/**
-	 * 获得ClassPath，不解码路径中的特殊字符（例如空格和中文）
-	 *
-	 * @return ClassPath集合
-	 */
-	public static Set<String> getClassPathResources() {
-		return getClassPathResources(false);
-	}
-
-	/**
-	 * 获得ClassPath
-	 *
-	 * @param isDecode 是否解码路径中的特殊字符（例如空格和中文）
-	 * @return ClassPath集合
-	 * @since 4.0.11
-	 */
-	public static Set<String> getClassPathResources(boolean isDecode) {
-		return getClassPaths(StrUtil.EMPTY, isDecode);
-	}
-
-	/**
-	 * 获得ClassPath，不解码路径中的特殊字符（例如空格和中文）
-	 *
-	 * @param packageName 包名称
-	 * @return ClassPath路径字符串集合
-	 */
-	public static Set<String> getClassPaths(String packageName) {
-		return getClassPaths(packageName, false);
-	}
-
-	/**
-	 * 获得ClassPath
-	 *
-	 * @param packageName 包名称
-	 * @param isDecode    是否解码路径中的特殊字符（例如空格和中文）
-	 * @return ClassPath路径字符串集合
-	 * @since 4.0.11
-	 */
-	public static Set<String> getClassPaths(String packageName, boolean isDecode) {
-		String packagePath = packageName.replace(StrUtil.DOT, StrUtil.SLASH);
-		Enumeration<URL> resources;
-		try {
-			resources = getClassLoader().getResources(packagePath);
-		} catch (IOException e) {
-			throw new UtilException(e, "Loading classPath [{}] error!", packagePath);
-		}
-		final Set<String> paths = new HashSet<>();
-		String path;
-		while (resources.hasMoreElements()) {
-			path = resources.nextElement().getPath();
-			paths.add(isDecode ? URLUtil.decode(path, CharsetUtil.systemCharsetName()) : path);
-		}
-		return paths;
-	}
-
-	/**
-	 * 获得ClassPath，将编码后的中文路径解码为原字符<br>
-	 * 这个ClassPath路径会文件路径被标准化处理
-	 *
-	 * @return ClassPath
-	 */
-	public static String getClassPath() {
-		return getClassPath(false);
-	}
-
-	/**
-	 * 获得ClassPath，这个ClassPath路径会文件路径被标准化处理
-	 *
-	 * @param isEncoded 是否编码路径中的中文
-	 * @return ClassPath
-	 * @since 3.2.1
-	 */
-	public static String getClassPath(boolean isEncoded) {
-		final URL classPathURL = getClassPathURL();
-		String url = isEncoded ? classPathURL.getPath() : URLUtil.getDecodedPath(classPathURL);
-		return FileUtil.normalize(url);
-	}
-
-	/**
-	 * 获得ClassPath URL
-	 *
-	 * @return ClassPath URL
-	 */
-	public static URL getClassPathURL() {
-		return getResourceURL(StrUtil.EMPTY);
-	}
-
-	/**
-	 * 获得资源的URL<br>
-	 * 路径用/分隔，例如:
-	 *
-	 * <pre>
-	 * config/a/db.config
-	 * spring/xml/test.xml
-	 * </pre>
-	 *
-	 * @param resource 资源（相对Classpath的路径）
-	 * @return 资源URL
-	 * @see ResourceUtil#getResource(String)
-	 */
-	public static URL getResourceURL(String resource) throws IORuntimeException {
-		return ResourceUtil.getResource(resource);
-	}
-
-	/**
-	 * 获取指定路径下的资源列表<br>
-	 * 路径格式必须为目录格式,用/分隔，例如:
-	 *
-	 * <pre>
-	 * config/a
-	 * spring/xml
-	 * </pre>
-	 *
-	 * @param resource 资源路径
-	 * @return 资源列表
-	 * @see ResourceUtil#getResources(String)
-	 */
-	public static List<URL> getResources(String resource) {
-		return ResourceUtil.getResources(resource);
-	}
-
-	/**
-	 * 获得资源相对路径对应的URL
-	 *
-	 * @param resource  资源相对路径
-	 * @param baseClass 基准Class，获得的相对路径相对于此Class所在路径，如果为{@code null}则相对ClassPath
-	 * @return {@link URL}
-	 * @see ResourceUtil#getResource(String, Class)
-	 */
-	public static URL getResourceUrl(String resource, Class<?> baseClass) {
-		return ResourceUtil.getResource(resource, baseClass);
-	}
-
-	/**
-	 * @return 获得Java ClassPath路径，不包括 jre
-	 */
-	public static String[] getJavaClassPaths() {
-		return System.getProperty("java.class.path").split(System.getProperty("path.separator"));
-	}
-
-	/**
-	 * 获取当前线程的{@link ClassLoader}
-	 *
-	 * @return 当前线程的class loader
-	 * @see ClassLoaderUtil#getClassLoader()
-	 */
-	public static ClassLoader getContextClassLoader() {
-		return ClassLoaderUtil.getContextClassLoader();
-	}
-
-	/**
-	 * 获取{@link ClassLoader}<br>
-	 * 获取顺序如下：<br>
-	 *
-	 * <pre>
-	 * 1、获取当前线程的ContextClassLoader
-	 * 2、获取{@link ClassUtil}类对应的ClassLoader
-	 * 3、获取系统ClassLoader（{@link ClassLoader#getSystemClassLoader()}）
-	 * </pre>
-	 *
-	 * @return 类加载器
-	 */
-	public static ClassLoader getClassLoader() {
-		return ClassLoaderUtil.getClassLoader();
-	}
-
-	/**
-	 * 比较判断types1和types2两组类，如果types1中所有的类都与types2对应位置的类相同，或者是其父类或接口，则返回<code>true</code>
-	 *
-	 * @param types1 类组1
-	 * @param types2 类组2
-	 * @return 是否相同、父类或接口
-	 */
-	public static boolean isAllAssignableFrom(Class<?>[] types1, Class<?>[] types2) {
-		if (ArrayUtil.isEmpty(types1) && ArrayUtil.isEmpty(types2)) {
-			return true;
-		}
-		if (null == types1 || null == types2) {
-			// 任何一个为null不相等（之前已判断两个都为null的情况）
-			return false;
-		}
-		if (types1.length != types2.length) {
-			return false;
-		}
-
-		Class<?> type1;
-		Class<?> type2;
-		for (int i = 0; i < types1.length; i++) {
-			type1 = types1[i];
-			type2 = types2[i];
-			if (isBasicType(type1) && isBasicType(type2)) {
-				// 原始类型和包装类型存在不一致情况
-				if (BasicType.unWrap(type1) != BasicType.unWrap(type2)) {
-					return false;
-				}
-			} else if (false == type1.isAssignableFrom(type2)) {
-				return false;
-			}
-		}
-		return true;
-	}
-
-	/**
-	 * 加载类
-	 *
-	 * @param <T>           对象类型
-	 * @param className     类名
-	 * @param isInitialized 是否初始化
-	 * @return 类
-	 */
-	@SuppressWarnings("unchecked")
-	public static <T> Class<T> loadClass(String className, boolean isInitialized) {
-		return (Class<T>) ClassLoaderUtil.loadClass(className, isInitialized);
-	}
-
-	/**
-	 * 加载类并初始化
-	 *
-	 * @param <T>       对象类型
-	 * @param className 类名
-	 * @return 类
-	 */
-	public static <T> Class<T> loadClass(String className) {
-		return loadClass(className, true);
-	}
-
-	// ---------------------------------------------------------------------------------------------------- Invoke start
-
-	/**
-	 * 执行方法<br>
-	 * 可执行Private方法，也可执行static方法<br>
-	 * 执行非static方法时，必须满足对象有默认构造方法<br>
-	 * 非单例模式，如果是非静态方法，每次创建一个新对象
-	 *
-	 * @param <T>                     对象类型
-	 * @param classNameWithMethodName 类名和方法名表达式，类名与方法名用<code>.</code>或<code>#</code>连接 例如：com.xiaoleilu.hutool.StrUtil.isEmpty 或 com.xiaoleilu.hutool.StrUtil#isEmpty
-	 * @param args                    参数，必须严格对应指定方法的参数类型和数量
-	 * @return 返回结果
-	 */
-	public static <T> T invoke(String classNameWithMethodName, Object[] args) {
-		return invoke(classNameWithMethodName, false, args);
-	}
-
-	/**
-	 * 执行方法<br>
-	 * 可执行Private方法，也可执行static方法<br>
-	 * 执行非static方法时，必须满足对象有默认构造方法<br>
-	 *
-	 * @param <T>                     对象类型
-	 * @param classNameWithMethodName 类名和方法名表达式，例如：com.xiaoleilu.hutool.StrUtil#isEmpty或com.xiaoleilu.hutool.StrUtil.isEmpty
-	 * @param isSingleton             是否为单例对象，如果此参数为false，每次执行方法时创建一个新对象
-	 * @param args                    参数，必须严格对应指定方法的参数类型和数量
-	 * @return 返回结果
-	 */
-	public static <T> T invoke(String classNameWithMethodName, boolean isSingleton, Object... args) {
-		if (StrUtil.isBlank(classNameWithMethodName)) {
-			throw new UtilException("Blank classNameDotMethodName!");
-		}
-
-		int splitIndex = classNameWithMethodName.lastIndexOf('#');
-		if (splitIndex <= 0) {
-			splitIndex = classNameWithMethodName.lastIndexOf('.');
-		}
-		if (splitIndex <= 0) {
-			throw new UtilException("Invalid classNameWithMethodName [{}]!", classNameWithMethodName);
-		}
-
-		final String className = classNameWithMethodName.substring(0, splitIndex);
-		final String methodName = classNameWithMethodName.substring(splitIndex + 1);
-
-		return invoke(className, methodName, isSingleton, args);
-	}
-
-	/**
-	 * 执行方法<br>
-	 * 可执行Private方法，也可执行static方法<br>
-	 * 执行非static方法时，必须满足对象有默认构造方法<br>
-	 * 非单例模式，如果是非静态方法，每次创建一个新对象
-	 *
-	 * @param <T>        对象类型
-	 * @param className  类名，完整类路径
-	 * @param methodName 方法名
-	 * @param args       参数，必须严格对应指定方法的参数类型和数量
-	 * @return 返回结果
-	 */
-	public static <T> T invoke(String className, String methodName, Object[] args) {
-		return invoke(className, methodName, false, args);
-	}
-
-	/**
-	 * 执行方法<br>
-	 * 可执行Private方法，也可执行static方法<br>
-	 * 执行非static方法时，必须满足对象有默认构造方法<br>
-	 *
-	 * @param <T>         对象类型
-	 * @param className   类名，完整类路径
-	 * @param methodName  方法名
-	 * @param isSingleton 是否为单例对象，如果此参数为false，每次执行方法时创建一个新对象
-	 * @param args        参数，必须严格对应指定方法的参数类型和数量
-	 * @return 返回结果
-	 */
-	public static <T> T invoke(String className, String methodName, boolean isSingleton, Object... args) {
-		Class<Object> clazz = loadClass(className);
-		try {
-			final Method method = getDeclaredMethod(clazz, methodName, getClasses(args));
-			if (null == method) {
-				throw new NoSuchMethodException(StrUtil.format("No such method: [{}]", methodName));
-			}
-			if (isStatic(method)) {
-				return ReflectUtil.invoke(null, method, args);
-			} else {
-				return ReflectUtil.invoke(isSingleton ? Singleton.get(clazz) : clazz.newInstance(), method, args);
-			}
-		} catch (Exception e) {
-			throw new UtilException(e);
-		}
-	}
-
-	// ---------------------------------------------------------------------------------------------------- Invoke end
-
-	/**
-	 * 是否为包装类型
-	 *
-	 * @param clazz 类
-	 * @return 是否为包装类型
-	 */
-	public static boolean isPrimitiveWrapper(Class<?> clazz) {
-		if (null == clazz) {
-			return false;
-		}
-		return BasicType.wrapperPrimitiveMap.containsKey(clazz);
-	}
-
-	/**
-	 * 是否为基本类型（包括包装类和原始类）
-	 *
-	 * @param clazz 类
-	 * @return 是否为基本类型
-	 */
-	public static boolean isBasicType(Class<?> clazz) {
-		if (null == clazz) {
-			return false;
-		}
-		return (clazz.isPrimitive() || isPrimitiveWrapper(clazz));
-	}
-
-	/**
-	 * 是否简单值类型或简单值类型的数组<br>
-	 * 包括：原始类型,、String、other CharSequence, a Number, a Date, a URI, a URL, a Locale or a Class及其数组
-	 *
-	 * @param clazz 属性类
-	 * @return 是否简单值类型或简单值类型的数组
-	 */
-	public static boolean isSimpleTypeOrArray(Class<?> clazz) {
-		if (null == clazz) {
-			return false;
-		}
-		return isSimpleValueType(clazz) || (clazz.isArray() && isSimpleValueType(clazz.getComponentType()));
-	}
-
-	/**
-	 * 是否为简单值类型<br>
-	 * 包括：
-	 * <pre>
-	 *     原始类型
-	 *     String、other CharSequence
-	 *     Number
-	 *     Date
-	 *     URI
-	 *     URL
-	 *     Locale
-	 *     Class
-	 * </pre>
-	 *
-	 * @param clazz 类
-	 * @return 是否为简单值类型
-	 */
-	public static boolean isSimpleValueType(Class<?> clazz) {
-		return isBasicType(clazz) //
-				|| clazz.isEnum() //
-				|| CharSequence.class.isAssignableFrom(clazz) //
-				|| Number.class.isAssignableFrom(clazz) //
-				|| Date.class.isAssignableFrom(clazz) //
-				|| clazz.equals(URI.class) //
-				|| clazz.equals(URL.class) //
-				|| clazz.equals(Locale.class) //
-				|| clazz.equals(Class.class)//
-				// jdk8 date object
-				|| TemporalAccessor.class.isAssignableFrom(clazz); //
-	}
-
-	/**
-	 * 检查目标类是否可以从原类转化<br>
-	 * 转化包括：<br>
-	 * 1、原类是对象，目标类型是原类型实现的接口<br>
-	 * 2、目标类型是原类型的父类<br>
-	 * 3、两者是原始类型或者包装类型（相互转换）
-	 *
-	 * @param targetType 目标类型
-	 * @param sourceType 原类型
-	 * @return 是否可转化
-	 */
-	public static boolean isAssignable(Class<?> targetType, Class<?> sourceType) {
-		if (null == targetType || null == sourceType) {
-			return false;
-		}
-
-		// 对象类型
-		if (targetType.isAssignableFrom(sourceType)) {
-			return true;
-		}
-
-		// 基本类型
-		if (targetType.isPrimitive()) {
-			// 原始类型
-			Class<?> resolvedPrimitive = BasicType.wrapperPrimitiveMap.get(sourceType);
-			return targetType.equals(resolvedPrimitive);
-		} else {
-			// 包装类型
-			Class<?> resolvedWrapper = BasicType.primitiveWrapperMap.get(sourceType);
-			return resolvedWrapper != null && targetType.isAssignableFrom(resolvedWrapper);
-		}
-	}
-
-	/**
-	 * 指定类是否为Public
-	 *
-	 * @param clazz 类
-	 * @return 是否为public
-	 */
-	public static boolean isPublic(Class<?> clazz) {
-		if (null == clazz) {
-			throw new NullPointerException("Class to provided is null.");
-		}
-		return Modifier.isPublic(clazz.getModifiers());
-	}
-
-	/**
-	 * 指定方法是否为Public
-	 *
-	 * @param method 方法
-	 * @return 是否为public
-	 */
-	public static boolean isPublic(Method method) {
-		Assert.notNull(method, "Method to provided is null.");
-		return Modifier.isPublic(method.getModifiers());
-	}
-
-	/**
-	 * 指定类是否为非public
-	 *
-	 * @param clazz 类
-	 * @return 是否为非public
-	 */
-	public static boolean isNotPublic(Class<?> clazz) {
-		return false == isPublic(clazz);
-	}
-
-	/**
-	 * 指定方法是否为非public
-	 *
-	 * @param method 方法
-	 * @return 是否为非public
-	 */
-	public static boolean isNotPublic(Method method) {
-		return false == isPublic(method);
-	}
-
-	/**
-	 * 是否为静态方法
-	 *
-	 * @param method 方法
-	 * @return 是否为静态方法
-	 */
-	public static boolean isStatic(Method method) {
-		Assert.notNull(method, "Method to provided is null.");
-		return Modifier.isStatic(method.getModifiers());
-	}
-
-	/**
-	 * 设置方法为可访问
-	 *
-	 * @param method 方法
-	 * @return 方法
-	 */
-	public static Method setAccessible(Method method) {
-		if (null != method && false == method.isAccessible()) {
-			method.setAccessible(true);
-		}
-		return method;
-	}
-
-	/**
-	 * 是否为抽象类
-	 *
-	 * @param clazz 类
-	 * @return 是否为抽象类
-	 */
-	public static boolean isAbstract(Class<?> clazz) {
-		return Modifier.isAbstract(clazz.getModifiers());
-	}
-
-	/**
-	 * 是否为标准的类<br>
-	 * 这个类必须：
-	 *
-	 * <pre>
-	 * 1、非接口
-	 * 2、非抽象类
-	 * 3、非Enum枚举
-	 * 4、非数组
-	 * 5、非注解
-	 * 6、非原始类型（int, long等）
-	 * </pre>
-	 *
-	 * @param clazz 类
-	 * @return 是否为标准类
-	 */
-	public static boolean isNormalClass(Class<?> clazz) {
-		return null != clazz //
-				&& false == clazz.isInterface() //
-				&& false == isAbstract(clazz) //
-				&& false == clazz.isEnum() //
-				&& false == clazz.isArray() //
-				&& false == clazz.isAnnotation() //
-				&& false == clazz.isSynthetic() //
-				&& false == clazz.isPrimitive();//
-	}
-
-	/**
-	 * 判断类是否为枚举类型
-	 *
-	 * @param clazz 类
-	 * @return 是否为枚举类型
-	 * @since 3.2.0
-	 */
-	public static boolean isEnum(Class<?> clazz) {
-		return null != clazz && clazz.isEnum();
-	}
-
-	/**
-	 * 获得给定类的第一个泛型参数
-	 *
-	 * @param clazz 被检查的类，必须是已经确定泛型类型的类
-	 * @return {@link Class}
-	 */
-	public static Class<?> getTypeArgument(Class<?> clazz) {
-		return getTypeArgument(clazz, 0);
-	}
-
-	/**
-	 * 获得给定类的泛型参数
-	 *
-	 * @param clazz 被检查的类，必须是已经确定泛型类型的类
-	 * @param index 泛型类型的索引号，即第几个泛型类型
-	 * @return {@link Class}
-	 */
-	public static Class<?> getTypeArgument(Class<?> clazz, int index) {
-		final Type argumentType = TypeUtil.getTypeArgument(clazz, index);
-		if (argumentType instanceof Class) {
-			return (Class<?>) argumentType;
-		}
-		return null;
-	}
-
-	/**
-	 * 获得给定类所在包的名称<br>
-	 * 例如：<br>
-	 * com.xiaoleilu.hutool.util.ClassUtil =》 com.xiaoleilu.hutool.util
-	 *
-	 * @param clazz 类
-	 * @return 包名
-	 */
-	public static String getPackage(Class<?> clazz) {
-		if (clazz == null) {
-			return StrUtil.EMPTY;
-		}
-		final String className = clazz.getName();
-		int packageEndIndex = className.lastIndexOf(StrUtil.DOT);
-		if (packageEndIndex == -1) {
-			return StrUtil.EMPTY;
-		}
-		return className.substring(0, packageEndIndex);
-	}
-
-	/**
-	 * 获得给定类所在包的路径<br>
-	 * 例如：<br>
-	 * com.xiaoleilu.hutool.util.ClassUtil =》 com/xiaoleilu/hutool/util
-	 *
-	 * @param clazz 类
-	 * @return 包名
-	 */
-	public static String getPackagePath(Class<?> clazz) {
-		return getPackage(clazz).replace(StrUtil.C_DOT, StrUtil.C_SLASH);
-	}
-
-	/**
-	 * 获取指定类型分的默认值<br>
-	 * 默认值规则为：
-	 *
-	 * <pre>
-	 * 1、如果为原始类型，返回0
-	 * 2、非原始类型返回{@code null}
-	 * </pre>
-	 *
-	 * @param clazz 类
-	 * @return 默认值
-	 * @since 3.0.8
-	 */
-	public static Object getDefaultValue(Class<?> clazz) {
-		if (clazz.isPrimitive()) {
-			if (long.class == clazz) {
-				return 0L;
-			} else if (int.class == clazz) {
-				return 0;
-			} else if (short.class == clazz) {
-				return (short) 0;
-			} else if (char.class == clazz) {
-				return (char) 0;
-			} else if (byte.class == clazz) {
-				return (byte) 0;
-			} else if (double.class == clazz) {
-				return 0D;
-			} else if (float.class == clazz) {
-				return 0f;
-			} else if (boolean.class == clazz) {
-				return false;
-			}
-		}
-
-		return null;
-	}
-
-	/**
-	 * 获得默认值列表
-	 *
-	 * @param classes 值类型
-	 * @return 默认值列表
-	 * @since 3.0.9
-	 */
-	public static Object[] getDefaultValues(Class<?>... classes) {
-		return Arrays.stream(classes).map(ClassUtil::getDefaultValue).toArray();
-	}
-
-	/**
-	 * 是否为JDK中定义的类或接口，判断依据：
-	 *
-	 * <pre>
-	 * 1、以java.、javax.开头的包名
-	 * 2、ClassLoader为null
-	 * </pre>
-	 *
-	 * @param clazz 被检查的类
-	 * @return 是否为JDK中定义的类或接口
-	 * @since 4.6.5
-	 */
-	public static boolean isJdkClass(Class<?> clazz) {
-		final Package objectPackage = clazz.getPackage();
-		if (null == objectPackage) {
-			return false;
-		}
-		final String objectPackageName = objectPackage.getName();
-		return objectPackageName.startsWith("java.") //
-				|| objectPackageName.startsWith("javax.") //
-				|| clazz.getClassLoader() == null;
-	}
+package cn.hutool.core.util;
+
+import cn.hutool.core.convert.BasicType;
+import cn.hutool.core.exceptions.UtilException;
+import cn.hutool.core.io.FileUtil;
+import cn.hutool.core.io.IORuntimeException;
+import cn.hutool.core.io.resource.ResourceUtil;
+import cn.hutool.core.lang.Assert;
+import cn.hutool.core.lang.ClassScanner;
+import cn.hutool.core.lang.Filter;
+import cn.hutool.core.lang.Singleton;
+
+import java.io.IOException;
+import java.lang.annotation.Annotation;
+import java.lang.reflect.Field;
+import java.lang.reflect.Method;
+import java.lang.reflect.Modifier;
+import java.lang.reflect.Type;
+import java.net.URI;
+import java.net.URL;
+import java.time.temporal.TemporalAccessor;
+import java.util.Date;
+import java.util.Enumeration;
+import java.util.HashSet;
+import java.util.List;
+import java.util.Locale;
+import java.util.Set;
+
+import cn.hutool.core.convert.BasicType;
+import cn.hutool.core.exceptions.UtilException;
+import cn.hutool.core.io.FileUtil;
+import cn.hutool.core.io.IORuntimeException;
+import cn.hutool.core.io.resource.ResourceUtil;
+import cn.hutool.core.lang.Assert;
+import cn.hutool.core.lang.ClassScanner;
+import cn.hutool.core.lang.Filter;
+import cn.hutool.core.lang.Singleton;
+
+import java.io.IOException;
+import java.lang.annotation.Annotation;
+import java.lang.reflect.Field;
+import java.lang.reflect.Method;
+import java.lang.reflect.Modifier;
+import java.lang.reflect.Type;
+import java.net.URI;
+import java.net.URL;
+import java.util.*;
+
+/**
+ * 类工具类 <br>
+ *
+ * @author xiaoleilu
+ */
+public class ClassUtil {
+
+	/**
+	 * {@code null}安全的获取对象类型
+	 *
+	 * @param <T> 对象类型
+	 * @param obj 对象，如果为{@code null} 返回{@code null}
+	 * @return 对象类型，提供对象如果为{@code null} 返回{@code null}
+	 */
+	@SuppressWarnings("unchecked")
+	public static <T> Class<T> getClass(T obj) {
+		return ((null == obj) ? null : (Class<T>) obj.getClass());
+	}
+
+	/**
+	 * 获得外围类<br>
+	 * 返回定义此类或匿名类所在的类，如果类本身是在包中定义的，返回{@code null}
+	 *
+	 * @param clazz 类
+	 * @return 外围类
+	 * @since 4.5.7
+	 */
+	public static Class<?> getEnclosingClass(Class<?> clazz) {
+		return null == clazz ? null : clazz.getEnclosingClass();
+	}
+
+	/**
+	 * 是否为顶层类，即定义在包中的类，而非定义在类中的内部类
+	 *
+	 * @param clazz 类
+	 * @return 是否为顶层类
+	 * @since 4.5.7
+	 */
+	public static boolean isTopLevelClass(Class<?> clazz) {
+		if (null == clazz) {
+			return false;
+		}
+		return null == getEnclosingClass(clazz);
+	}
+
+	/**
+	 * 获取类名
+	 *
+	 * @param obj      获取类名对象
+	 * @param isSimple 是否简单类名，如果为true，返回不带包名的类名
+	 * @return 类名
+	 * @since 3.0.7
+	 */
+	public static String getClassName(Object obj, boolean isSimple) {
+		if (null == obj) {
+			return null;
+		}
+		final Class<?> clazz = obj.getClass();
+		return getClassName(clazz, isSimple);
+	}
+
+	/**
+	 * 获取类名<br>
+	 * 类名并不包含“.class”这个扩展名<br>
+	 * 例如：ClassUtil这个类<br>
+	 *
+	 * <pre>
+	 * isSimple为false: "com.xiaoleilu.hutool.util.ClassUtil"
+	 * isSimple为true: "ClassUtil"
+	 * </pre>
+	 *
+	 * @param clazz    类
+	 * @param isSimple 是否简单类名，如果为true，返回不带包名的类名
+	 * @return 类名
+	 * @since 3.0.7
+	 */
+	public static String getClassName(Class<?> clazz, boolean isSimple) {
+		if (null == clazz) {
+			return null;
+		}
+		return isSimple ? clazz.getSimpleName() : clazz.getName();
+	}
+
+	/**
+	 * 获取完整类名的短格式如：<br>
+	 * cn.hutool.core.util.StrUtil -》c.h.c.u.StrUtil
+	 *
+	 * @param className 类名
+	 * @return 短格式类名
+	 * @since 4.1.9
+	 */
+	public static String getShortClassName(String className) {
+		final List<String> packages = StrUtil.split(className, CharUtil.DOT);
+		if (null == packages || packages.size() < 2) {
+			return className;
+		}
+
+		final int size = packages.size();
+		final StringBuilder result = StrUtil.builder();
+		result.append(packages.get(0).charAt(0));
+		for (int i = 1; i < size - 1; i++) {
+			result.append(CharUtil.DOT).append(packages.get(i).charAt(0));
+		}
+		result.append(CharUtil.DOT).append(packages.get(size - 1));
+		return result.toString();
+	}
+
+	/**
+	 * 获得对象数组的类数组
+	 *
+	 * @param objects 对象数组，如果数组中存在{@code null}元素，则此元素被认为是Object类型
+	 * @return 类数组
+	 */
+	public static Class<?>[] getClasses(Object... objects) {
+		Class<?>[] classes = new Class<?>[objects.length];
+		Object obj;
+		for (int i = 0; i < objects.length; i++) {
+			obj = objects[i];
+			classes[i] = (null == obj) ? Object.class : obj.getClass();
+		}
+		return classes;
+	}
+
+	/**
+	 * 指定类是否与给定的类名相同
+	 *
+	 * @param clazz      类
+	 * @param className  类名，可以是全类名（包含包名），也可以是简单类名（不包含包名）
+	 * @param ignoreCase 是否忽略大小写
+	 * @return 指定类是否与给定的类名相同
+	 * @since 3.0.7
+	 */
+	public static boolean equals(Class<?> clazz, String className, boolean ignoreCase) {
+		if (null == clazz || StrUtil.isBlank(className)) {
+			return false;
+		}
+		if (ignoreCase) {
+			return className.equalsIgnoreCase(clazz.getName()) || className.equalsIgnoreCase(clazz.getSimpleName());
+		} else {
+			return className.equals(clazz.getName()) || className.equals(clazz.getSimpleName());
+		}
+	}
+
+	// ----------------------------------------------------------------------------------------- Scan classes
+
+	/**
+	 * 扫描指定包路径下所有包含指定注解的类
+	 *
+	 * @param packageName     包路径
+	 * @param annotationClass 注解类
+	 * @return 类集合
+	 * @see ClassScanner#scanPackageByAnnotation(String, Class)
+	 */
+	public static Set<Class<?>> scanPackageByAnnotation(String packageName, final Class<? extends Annotation> annotationClass) {
+		return ClassScanner.scanPackageByAnnotation(packageName, annotationClass);
+	}
+
+	/**
+	 * 扫描指定包路径下所有指定类或接口的子类或实现类
+	 *
+	 * @param packageName 包路径
+	 * @param superClass  父类或接口
+	 * @return 类集合
+	 * @see ClassScanner#scanPackageBySuper(String, Class)
+	 */
+	public static Set<Class<?>> scanPackageBySuper(String packageName, final Class<?> superClass) {
+		return ClassScanner.scanPackageBySuper(packageName, superClass);
+	}
+
+	/**
+	 * 扫面该包路径下所有class文件
+	 *
+	 * @return 类集合
+	 * @see ClassScanner#scanPackage()
+	 */
+	public static Set<Class<?>> scanPackage() {
+		return ClassScanner.scanPackage();
+	}
+
+	/**
+	 * 扫面该包路径下所有class文件
+	 *
+	 * @param packageName 包路径 com | com. | com.abs | com.abs.
+	 * @return 类集合
+	 * @see ClassScanner#scanPackage(String)
+	 */
+	public static Set<Class<?>> scanPackage(String packageName) {
+		return ClassScanner.scanPackage(packageName);
+	}
+
+	/**
+	 * 扫面包路径下满足class过滤器条件的所有class文件，<br>
+	 * 如果包路径为 com.abs + A.class 但是输入 abs会产生classNotFoundException<br>
+	 * 因为className 应该为 com.abs.A 现在却成为abs.A,此工具类对该异常进行忽略处理,有可能是一个不完善的地方，以后需要进行修改<br>
+	 *
+	 * @param packageName 包路径 com | com. | com.abs | com.abs.
+	 * @param classFilter class过滤器，过滤掉不需要的class
+	 * @return 类集合
+	 */
+	public static Set<Class<?>> scanPackage(String packageName, Filter<Class<?>> classFilter) {
+		return ClassScanner.scanPackage(packageName, classFilter);
+	}
+
+	// ----------------------------------------------------------------------------------------- Method
+
+	/**
+	 * 获得指定类中的Public方法名<br>
+	 * 去重重载的方法
+	 *
+	 * @param clazz 类
+	 * @return 方法名Set
+	 */
+	public static Set<String> getPublicMethodNames(Class<?> clazz) {
+		return ReflectUtil.getPublicMethodNames(clazz);
+	}
+
+	/**
+	 * 获得本类及其父类所有Public方法
+	 *
+	 * @param clazz 查找方法的类
+	 * @return 过滤后的方法列表
+	 */
+	public static Method[] getPublicMethods(Class<?> clazz) {
+		return ReflectUtil.getPublicMethods(clazz);
+	}
+
+	/**
+	 * 获得指定类过滤后的Public方法列表
+	 *
+	 * @param clazz  查找方法的类
+	 * @param filter 过滤器
+	 * @return 过滤后的方法列表
+	 */
+	public static List<Method> getPublicMethods(Class<?> clazz, Filter<Method> filter) {
+		return ReflectUtil.getPublicMethods(clazz, filter);
+	}
+
+	/**
+	 * 获得指定类过滤后的Public方法列表
+	 *
+	 * @param clazz          查找方法的类
+	 * @param excludeMethods 不包括的方法
+	 * @return 过滤后的方法列表
+	 */
+	public static List<Method> getPublicMethods(Class<?> clazz, Method... excludeMethods) {
+		return ReflectUtil.getPublicMethods(clazz, excludeMethods);
+	}
+
+	/**
+	 * 获得指定类过滤后的Public方法列表
+	 *
+	 * @param clazz              查找方法的类
+	 * @param excludeMethodNames 不包括的方法名列表
+	 * @return 过滤后的方法列表
+	 */
+	public static List<Method> getPublicMethods(Class<?> clazz, String... excludeMethodNames) {
+		return ReflectUtil.getPublicMethods(clazz, excludeMethodNames);
+	}
+
+	/**
+	 * 查找指定Public方法 如果找不到对应的方法或方法不为public的则返回<code>null</code>
+	 *
+	 * @param clazz      类
+	 * @param methodName 方法名
+	 * @param paramTypes 参数类型
+	 * @return 方法
+	 * @throws SecurityException 无权访问抛出异常
+	 */
+	public static Method getPublicMethod(Class<?> clazz, String methodName, Class<?>... paramTypes) throws SecurityException {
+		return ReflectUtil.getPublicMethod(clazz, methodName, paramTypes);
+	}
+
+	/**
+	 * 获得指定类中的Public方法名<br>
+	 * 去重重载的方法
+	 *
+	 * @param clazz 类
+	 * @return 方法名Set
+	 */
+	public static Set<String> getDeclaredMethodNames(Class<?> clazz) {
+		return ReflectUtil.getMethodNames(clazz);
+	}
+
+	/**
+	 * 获得声明的所有方法，包括本类及其父类和接口的所有方法和Object类的方法
+	 *
+	 * @param clazz 类
+	 * @return 方法数组
+	 */
+	public static Method[] getDeclaredMethods(Class<?> clazz) {
+		return ReflectUtil.getMethods(clazz);
+	}
+
+	/**
+	 * 查找指定对象中的所有方法（包括非public方法），也包括父对象和Object类的方法
+	 *
+	 * @param obj        被查找的对象
+	 * @param methodName 方法名
+	 * @param args       参数
+	 * @return 方法
+	 * @throws SecurityException 无访问权限抛出异常
+	 */
+	public static Method getDeclaredMethodOfObj(Object obj, String methodName, Object... args) throws SecurityException {
+		return getDeclaredMethod(obj.getClass(), methodName, getClasses(args));
+	}
+
+	/**
+	 * 查找指定类中的所有方法（包括非public方法），也包括父类和Object类的方法 找不到方法会返回<code>null</code>
+	 *
+	 * @param clazz          被查找的类
+	 * @param methodName     方法名
+	 * @param parameterTypes 参数类型
+	 * @return 方法
+	 * @throws SecurityException 无访问权限抛出异常
+	 */
+	public static Method getDeclaredMethod(Class<?> clazz, String methodName, Class<?>... parameterTypes) throws SecurityException {
+		return ReflectUtil.getMethod(clazz, methodName, parameterTypes);
+	}
+
+	// ----------------------------------------------------------------------------------------- Field
+
+	/**
+	 * 查找指定类中的所有字段（包括非public字段）， 字段不存在则返回<code>null</code>
+	 *
+	 * @param clazz     被查找字段的类
+	 * @param fieldName 字段名
+	 * @return 字段
+	 * @throws SecurityException 安全异常
+	 */
+	public static Field getDeclaredField(Class<?> clazz, String fieldName) throws SecurityException {
+		if (null == clazz || StrUtil.isBlank(fieldName)) {
+			return null;
+		}
+		try {
+			return clazz.getDeclaredField(fieldName);
+		} catch (NoSuchFieldException e) {
+			// e.printStackTrace();
+		}
+		return null;
+	}
+
+	/**
+	 * 查找指定类中的所有字段（包括非public字段)
+	 *
+	 * @param clazz 被查找字段的类
+	 * @return 字段
+	 * @throws SecurityException 安全异常
+	 */
+	public static Field[] getDeclaredFields(Class<?> clazz) throws SecurityException {
+		if (null == clazz) {
+			return null;
+		}
+		return clazz.getDeclaredFields();
+	}
+
+	// ----------------------------------------------------------------------------------------- Classpath
+
+	/**
+	 * 获得ClassPath，不解码路径中的特殊字符（例如空格和中文）
+	 *
+	 * @return ClassPath集合
+	 */
+	public static Set<String> getClassPathResources() {
+		return getClassPathResources(false);
+	}
+
+	/**
+	 * 获得ClassPath
+	 *
+	 * @param isDecode 是否解码路径中的特殊字符（例如空格和中文）
+	 * @return ClassPath集合
+	 * @since 4.0.11
+	 */
+	public static Set<String> getClassPathResources(boolean isDecode) {
+		return getClassPaths(StrUtil.EMPTY, isDecode);
+	}
+
+	/**
+	 * 获得ClassPath，不解码路径中的特殊字符（例如空格和中文）
+	 *
+	 * @param packageName 包名称
+	 * @return ClassPath路径字符串集合
+	 */
+	public static Set<String> getClassPaths(String packageName) {
+		return getClassPaths(packageName, false);
+	}
+
+	/**
+	 * 获得ClassPath
+	 *
+	 * @param packageName 包名称
+	 * @param isDecode    是否解码路径中的特殊字符（例如空格和中文）
+	 * @return ClassPath路径字符串集合
+	 * @since 4.0.11
+	 */
+	public static Set<String> getClassPaths(String packageName, boolean isDecode) {
+		String packagePath = packageName.replace(StrUtil.DOT, StrUtil.SLASH);
+		Enumeration<URL> resources;
+		try {
+			resources = getClassLoader().getResources(packagePath);
+		} catch (IOException e) {
+			throw new UtilException(e, "Loading classPath [{}] error!", packagePath);
+		}
+		final Set<String> paths = new HashSet<>();
+		String path;
+		while (resources.hasMoreElements()) {
+			path = resources.nextElement().getPath();
+			paths.add(isDecode ? URLUtil.decode(path, CharsetUtil.systemCharsetName()) : path);
+		}
+		return paths;
+	}
+
+	/**
+	 * 获得ClassPath，将编码后的中文路径解码为原字符<br>
+	 * 这个ClassPath路径会文件路径被标准化处理
+	 *
+	 * @return ClassPath
+	 */
+	public static String getClassPath() {
+		return getClassPath(false);
+	}
+
+	/**
+	 * 获得ClassPath，这个ClassPath路径会文件路径被标准化处理
+	 *
+	 * @param isEncoded 是否编码路径中的中文
+	 * @return ClassPath
+	 * @since 3.2.1
+	 */
+	public static String getClassPath(boolean isEncoded) {
+		final URL classPathURL = getClassPathURL();
+		String url = isEncoded ? classPathURL.getPath() : URLUtil.getDecodedPath(classPathURL);
+		return FileUtil.normalize(url);
+	}
+
+	/**
+	 * 获得ClassPath URL
+	 *
+	 * @return ClassPath URL
+	 */
+	public static URL getClassPathURL() {
+		return getResourceURL(StrUtil.EMPTY);
+	}
+
+	/**
+	 * 获得资源的URL<br>
+	 * 路径用/分隔，例如:
+	 *
+	 * <pre>
+	 * config/a/db.config
+	 * spring/xml/test.xml
+	 * </pre>
+	 *
+	 * @param resource 资源（相对Classpath的路径）
+	 * @return 资源URL
+	 * @see ResourceUtil#getResource(String)
+	 */
+	public static URL getResourceURL(String resource) throws IORuntimeException {
+		return ResourceUtil.getResource(resource);
+	}
+
+	/**
+	 * 获取指定路径下的资源列表<br>
+	 * 路径格式必须为目录格式,用/分隔，例如:
+	 *
+	 * <pre>
+	 * config/a
+	 * spring/xml
+	 * </pre>
+	 *
+	 * @param resource 资源路径
+	 * @return 资源列表
+	 * @see ResourceUtil#getResources(String)
+	 */
+	public static List<URL> getResources(String resource) {
+		return ResourceUtil.getResources(resource);
+	}
+
+	/**
+	 * 获得资源相对路径对应的URL
+	 *
+	 * @param resource  资源相对路径
+	 * @param baseClass 基准Class，获得的相对路径相对于此Class所在路径，如果为{@code null}则相对ClassPath
+	 * @return {@link URL}
+	 * @see ResourceUtil#getResource(String, Class)
+	 */
+	public static URL getResourceUrl(String resource, Class<?> baseClass) {
+		return ResourceUtil.getResource(resource, baseClass);
+	}
+
+	/**
+	 * @return 获得Java ClassPath路径，不包括 jre
+	 */
+	public static String[] getJavaClassPaths() {
+		return System.getProperty("java.class.path").split(System.getProperty("path.separator"));
+	}
+
+	/**
+	 * 获取当前线程的{@link ClassLoader}
+	 *
+	 * @return 当前线程的class loader
+	 * @see ClassLoaderUtil#getClassLoader()
+	 */
+	public static ClassLoader getContextClassLoader() {
+		return ClassLoaderUtil.getContextClassLoader();
+	}
+
+	/**
+	 * 获取{@link ClassLoader}<br>
+	 * 获取顺序如下：<br>
+	 *
+	 * <pre>
+	 * 1、获取当前线程的ContextClassLoader
+	 * 2、获取{@link ClassUtil}类对应的ClassLoader
+	 * 3、获取系统ClassLoader（{@link ClassLoader#getSystemClassLoader()}）
+	 * </pre>
+	 *
+	 * @return 类加载器
+	 */
+	public static ClassLoader getClassLoader() {
+		return ClassLoaderUtil.getClassLoader();
+	}
+
+	/**
+	 * 比较判断types1和types2两组类，如果types1中所有的类都与types2对应位置的类相同，或者是其父类或接口，则返回<code>true</code>
+	 *
+	 * @param types1 类组1
+	 * @param types2 类组2
+	 * @return 是否相同、父类或接口
+	 */
+	public static boolean isAllAssignableFrom(Class<?>[] types1, Class<?>[] types2) {
+		if (ArrayUtil.isEmpty(types1) && ArrayUtil.isEmpty(types2)) {
+			return true;
+		}
+		if (null == types1 || null == types2) {
+			// 任何一个为null不相等（之前已判断两个都为null的情况）
+			return false;
+		}
+		if (types1.length != types2.length) {
+			return false;
+		}
+
+		Class<?> type1;
+		Class<?> type2;
+		for (int i = 0; i < types1.length; i++) {
+			type1 = types1[i];
+			type2 = types2[i];
+			if (isBasicType(type1) && isBasicType(type2)) {
+				// 原始类型和包装类型存在不一致情况
+				if (BasicType.unWrap(type1) != BasicType.unWrap(type2)) {
+					return false;
+				}
+			} else if (false == type1.isAssignableFrom(type2)) {
+				return false;
+			}
+		}
+		return true;
+	}
+
+	/**
+	 * 加载类
+	 *
+	 * @param <T>           对象类型
+	 * @param className     类名
+	 * @param isInitialized 是否初始化
+	 * @return 类
+	 */
+	@SuppressWarnings("unchecked")
+	public static <T> Class<T> loadClass(String className, boolean isInitialized) {
+		return (Class<T>) ClassLoaderUtil.loadClass(className, isInitialized);
+	}
+
+	/**
+	 * 加载类并初始化
+	 *
+	 * @param <T>       对象类型
+	 * @param className 类名
+	 * @return 类
+	 */
+	public static <T> Class<T> loadClass(String className) {
+		return loadClass(className, true);
+	}
+
+	// ---------------------------------------------------------------------------------------------------- Invoke start
+
+	/**
+	 * 执行方法<br>
+	 * 可执行Private方法，也可执行static方法<br>
+	 * 执行非static方法时，必须满足对象有默认构造方法<br>
+	 * 非单例模式，如果是非静态方法，每次创建一个新对象
+	 *
+	 * @param <T>                     对象类型
+	 * @param classNameWithMethodName 类名和方法名表达式，类名与方法名用<code>.</code>或<code>#</code>连接 例如：com.xiaoleilu.hutool.StrUtil.isEmpty 或 com.xiaoleilu.hutool.StrUtil#isEmpty
+	 * @param args                    参数，必须严格对应指定方法的参数类型和数量
+	 * @return 返回结果
+	 */
+	public static <T> T invoke(String classNameWithMethodName, Object[] args) {
+		return invoke(classNameWithMethodName, false, args);
+	}
+
+	/**
+	 * 执行方法<br>
+	 * 可执行Private方法，也可执行static方法<br>
+	 * 执行非static方法时，必须满足对象有默认构造方法<br>
+	 *
+	 * @param <T>                     对象类型
+	 * @param classNameWithMethodName 类名和方法名表达式，例如：com.xiaoleilu.hutool.StrUtil#isEmpty或com.xiaoleilu.hutool.StrUtil.isEmpty
+	 * @param isSingleton             是否为单例对象，如果此参数为false，每次执行方法时创建一个新对象
+	 * @param args                    参数，必须严格对应指定方法的参数类型和数量
+	 * @return 返回结果
+	 */
+	public static <T> T invoke(String classNameWithMethodName, boolean isSingleton, Object... args) {
+		if (StrUtil.isBlank(classNameWithMethodName)) {
+			throw new UtilException("Blank classNameDotMethodName!");
+		}
+
+		int splitIndex = classNameWithMethodName.lastIndexOf('#');
+		if (splitIndex <= 0) {
+			splitIndex = classNameWithMethodName.lastIndexOf('.');
+		}
+		if (splitIndex <= 0) {
+			throw new UtilException("Invalid classNameWithMethodName [{}]!", classNameWithMethodName);
+		}
+
+		final String className = classNameWithMethodName.substring(0, splitIndex);
+		final String methodName = classNameWithMethodName.substring(splitIndex + 1);
+
+		return invoke(className, methodName, isSingleton, args);
+	}
+
+	/**
+	 * 执行方法<br>
+	 * 可执行Private方法，也可执行static方法<br>
+	 * 执行非static方法时，必须满足对象有默认构造方法<br>
+	 * 非单例模式，如果是非静态方法，每次创建一个新对象
+	 *
+	 * @param <T>        对象类型
+	 * @param className  类名，完整类路径
+	 * @param methodName 方法名
+	 * @param args       参数，必须严格对应指定方法的参数类型和数量
+	 * @return 返回结果
+	 */
+	public static <T> T invoke(String className, String methodName, Object[] args) {
+		return invoke(className, methodName, false, args);
+	}
+
+	/**
+	 * 执行方法<br>
+	 * 可执行Private方法，也可执行static方法<br>
+	 * 执行非static方法时，必须满足对象有默认构造方法<br>
+	 *
+	 * @param <T>         对象类型
+	 * @param className   类名，完整类路径
+	 * @param methodName  方法名
+	 * @param isSingleton 是否为单例对象，如果此参数为false，每次执行方法时创建一个新对象
+	 * @param args        参数，必须严格对应指定方法的参数类型和数量
+	 * @return 返回结果
+	 */
+	public static <T> T invoke(String className, String methodName, boolean isSingleton, Object... args) {
+		Class<Object> clazz = loadClass(className);
+		try {
+			final Method method = getDeclaredMethod(clazz, methodName, getClasses(args));
+			if (null == method) {
+				throw new NoSuchMethodException(StrUtil.format("No such method: [{}]", methodName));
+			}
+			if (isStatic(method)) {
+				return ReflectUtil.invoke(null, method, args);
+			} else {
+				return ReflectUtil.invoke(isSingleton ? Singleton.get(clazz) : clazz.newInstance(), method, args);
+			}
+		} catch (Exception e) {
+			throw new UtilException(e);
+		}
+	}
+
+	// ---------------------------------------------------------------------------------------------------- Invoke end
+
+	/**
+	 * 是否为包装类型
+	 *
+	 * @param clazz 类
+	 * @return 是否为包装类型
+	 */
+	public static boolean isPrimitiveWrapper(Class<?> clazz) {
+		if (null == clazz) {
+			return false;
+		}
+		return BasicType.wrapperPrimitiveMap.containsKey(clazz);
+	}
+
+	/**
+	 * 是否为基本类型（包括包装类和原始类）
+	 *
+	 * @param clazz 类
+	 * @return 是否为基本类型
+	 */
+	public static boolean isBasicType(Class<?> clazz) {
+		if (null == clazz) {
+			return false;
+		}
+		return (clazz.isPrimitive() || isPrimitiveWrapper(clazz));
+	}
+
+	/**
+	 * 是否简单值类型或简单值类型的数组<br>
+	 * 包括：原始类型,、String、other CharSequence, a Number, a Date, a URI, a URL, a Locale or a Class及其数组
+	 *
+	 * @param clazz 属性类
+	 * @return 是否简单值类型或简单值类型的数组
+	 */
+	public static boolean isSimpleTypeOrArray(Class<?> clazz) {
+		if (null == clazz) {
+			return false;
+		}
+		return isSimpleValueType(clazz) || (clazz.isArray() && isSimpleValueType(clazz.getComponentType()));
+	}
+
+	/**
+	 * 是否为简单值类型<br>
+	 * 包括：原始类型,、String、other CharSequence, a Number, a Date, a URI, a URL, a Locale or a Class.
+	 *
+	 * @param clazz 类
+	 * @return 是否为简单值类型
+	 */
+	public static boolean isSimpleValueType(Class<?> clazz) {
+		return isBasicType(clazz) //
+				|| clazz.isEnum() //
+				|| CharSequence.class.isAssignableFrom(clazz) //
+				|| Number.class.isAssignableFrom(clazz) //
+				|| Date.class.isAssignableFrom(clazz) //
+				|| clazz.equals(URI.class) //
+				|| clazz.equals(URL.class) //
+				|| clazz.equals(Locale.class) //
+				|| clazz.equals(Class.class);//
+	}
+
+	/**
+	 * 检查目标类是否可以从原类转化<br>
+	 * 转化包括：<br>
+	 * 1、原类是对象，目标类型是原类型实现的接口<br>
+	 * 2、目标类型是原类型的父类<br>
+	 * 3、两者是原始类型或者包装类型（相互转换）
+	 *
+	 * @param targetType 目标类型
+	 * @param sourceType 原类型
+	 * @return 是否可转化
+	 */
+	public static boolean isAssignable(Class<?> targetType, Class<?> sourceType) {
+		if (null == targetType || null == sourceType) {
+			return false;
+		}
+
+		// 对象类型
+		if (targetType.isAssignableFrom(sourceType)) {
+			return true;
+		}
+
+		// 基本类型
+		if (targetType.isPrimitive()) {
+			// 原始类型
+			Class<?> resolvedPrimitive = BasicType.wrapperPrimitiveMap.get(sourceType);
+			return targetType.equals(resolvedPrimitive);
+		} else {
+			// 包装类型
+			Class<?> resolvedWrapper = BasicType.primitiveWrapperMap.get(sourceType);
+			return resolvedWrapper != null && targetType.isAssignableFrom(resolvedWrapper);
+		}
+	}
+
+	/**
+	 * 指定类是否为Public
+	 *
+	 * @param clazz 类
+	 * @return 是否为public
+	 */
+	public static boolean isPublic(Class<?> clazz) {
+		if (null == clazz) {
+			throw new NullPointerException("Class to provided is null.");
+		}
+		return Modifier.isPublic(clazz.getModifiers());
+	}
+
+	/**
+	 * 指定方法是否为Public
+	 *
+	 * @param method 方法
+	 * @return 是否为public
+	 */
+	public static boolean isPublic(Method method) {
+		Assert.notNull(method, "Method to provided is null.");
+		return Modifier.isPublic(method.getModifiers());
+	}
+
+	/**
+	 * 指定类是否为非public
+	 *
+	 * @param clazz 类
+	 * @return 是否为非public
+	 */
+	public static boolean isNotPublic(Class<?> clazz) {
+		return false == isPublic(clazz);
+	}
+
+	/**
+	 * 指定方法是否为非public
+	 *
+	 * @param method 方法
+	 * @return 是否为非public
+	 */
+	public static boolean isNotPublic(Method method) {
+		return false == isPublic(method);
+	}
+
+	/**
+	 * 是否为静态方法
+	 *
+	 * @param method 方法
+	 * @return 是否为静态方法
+	 */
+	public static boolean isStatic(Method method) {
+		Assert.notNull(method, "Method to provided is null.");
+		return Modifier.isStatic(method.getModifiers());
+	}
+
+	/**
+	 * 设置方法为可访问
+	 *
+	 * @param method 方法
+	 * @return 方法
+	 */
+	public static Method setAccessible(Method method) {
+		if (null != method && false == method.isAccessible()) {
+			method.setAccessible(true);
+		}
+		return method;
+	}
+
+	/**
+	 * 是否为抽象类
+	 *
+	 * @param clazz 类
+	 * @return 是否为抽象类
+	 */
+	public static boolean isAbstract(Class<?> clazz) {
+		return Modifier.isAbstract(clazz.getModifiers());
+	}
+
+	/**
+	 * 是否为标准的类<br>
+	 * 这个类必须：
+	 *
+	 * <pre>
+	 * 1、非接口
+	 * 2、非抽象类
+	 * 3、非Enum枚举
+	 * 4、非数组
+	 * 5、非注解
+	 * 6、非原始类型（int, long等）
+	 * </pre>
+	 *
+	 * @param clazz 类
+	 * @return 是否为标准类
+	 */
+	public static boolean isNormalClass(Class<?> clazz) {
+		return null != clazz //
+				&& false == clazz.isInterface() //
+				&& false == isAbstract(clazz) //
+				&& false == clazz.isEnum() //
+				&& false == clazz.isArray() //
+				&& false == clazz.isAnnotation() //
+				&& false == clazz.isSynthetic() //
+				&& false == clazz.isPrimitive();//
+	}
+
+	/**
+	 * 判断类是否为枚举类型
+	 *
+	 * @param clazz 类
+	 * @return 是否为枚举类型
+	 * @since 3.2.0
+	 */
+	public static boolean isEnum(Class<?> clazz) {
+		return null != clazz && clazz.isEnum();
+	}
+
+	/**
+	 * 获得给定类的第一个泛型参数
+	 *
+	 * @param clazz 被检查的类，必须是已经确定泛型类型的类
+	 * @return {@link Class}
+	 */
+	public static Class<?> getTypeArgument(Class<?> clazz) {
+		return getTypeArgument(clazz, 0);
+	}
+
+	/**
+	 * 获得给定类的泛型参数
+	 *
+	 * @param clazz 被检查的类，必须是已经确定泛型类型的类
+	 * @param index 泛型类型的索引号，即第几个泛型类型
+	 * @return {@link Class}
+	 */
+	public static Class<?> getTypeArgument(Class<?> clazz, int index) {
+		final Type argumentType = TypeUtil.getTypeArgument(clazz, index);
+		if (argumentType instanceof Class) {
+			return (Class<?>) argumentType;
+		}
+		return null;
+	}
+
+	/**
+	 * 获得给定类所在包的名称<br>
+	 * 例如：<br>
+	 * com.xiaoleilu.hutool.util.ClassUtil =》 com.xiaoleilu.hutool.util
+	 *
+	 * @param clazz 类
+	 * @return 包名
+	 */
+	public static String getPackage(Class<?> clazz) {
+		if (clazz == null) {
+			return StrUtil.EMPTY;
+		}
+		final String className = clazz.getName();
+		int packageEndIndex = className.lastIndexOf(StrUtil.DOT);
+		if (packageEndIndex == -1) {
+			return StrUtil.EMPTY;
+		}
+		return className.substring(0, packageEndIndex);
+	}
+
+	/**
+	 * 获得给定类所在包的路径<br>
+	 * 例如：<br>
+	 * com.xiaoleilu.hutool.util.ClassUtil =》 com/xiaoleilu/hutool/util
+	 *
+	 * @param clazz 类
+	 * @return 包名
+	 */
+	public static String getPackagePath(Class<?> clazz) {
+		return getPackage(clazz).replace(StrUtil.C_DOT, StrUtil.C_SLASH);
+	}
+
+	/**
+	 * 获取指定类型分的默认值<br>
+	 * 默认值规则为：
+	 *
+	 * <pre>
+	 * 1、如果为原始类型，返回0
+	 * 2、非原始类型返回{@code null}
+	 * </pre>
+	 *
+	 * @param clazz 类
+	 * @return 默认值
+	 * @since 3.0.8
+	 */
+	public static Object getDefaultValue(Class<?> clazz) {
+		if (clazz.isPrimitive()) {
+			if (long.class == clazz) {
+				return 0L;
+			} else if (int.class == clazz) {
+				return 0;
+			} else if (short.class == clazz) {
+				return (short) 0;
+			} else if (char.class == clazz) {
+				return (char) 0;
+			} else if (byte.class == clazz) {
+				return (byte) 0;
+			} else if (double.class == clazz) {
+				return 0D;
+			} else if (float.class == clazz) {
+				return 0f;
+			} else if (boolean.class == clazz) {
+				return false;
+			}
+		}
+
+		return null;
+	}
+
+	/**
+	 * 获得默认值列表
+	 *
+	 * @param classes 值类型
+	 * @return 默认值列表
+	 * @since 3.0.9
+	 */
+	public static Object[] getDefaultValues(Class<?>... classes) {
+		return Arrays.stream(classes).map(ClassUtil::getDefaultValue).toArray();
+	}
+
+	/**
+	 * 是否为JDK中定义的类或接口，判断依据：
+	 *
+	 * <pre>
+	 * 1、以java.、javax.开头的包名
+	 * 2、ClassLoader为null
+	 * </pre>
+	 *
+	 * @param clazz 被检查的类
+	 * @return 是否为JDK中定义的类或接口
+	 * @since 4.6.5
+	 */
+	public static boolean isJdkClass(Class<?> clazz) {
+		final Package objectPackage = clazz.getPackage();
+		if (null == objectPackage) {
+			return false;
+		}
+		final String objectPackageName = objectPackage.getName();
+		return objectPackageName.startsWith("java.") //
+				|| objectPackageName.startsWith("javax.") //
+				|| clazz.getClassLoader() == null;
+	}
 }