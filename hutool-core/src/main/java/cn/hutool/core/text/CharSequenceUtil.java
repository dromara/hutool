--- conflicted
+++ resolved
@@ -7,21 +7,23 @@
 import cn.hutool.core.lang.Filter;
 import cn.hutool.core.lang.Matcher;
 import cn.hutool.core.lang.func.Func1;
-import cn.hutool.core.util.*;
+import cn.hutool.core.util.ArrayUtil;
+import cn.hutool.core.util.CharUtil;
+import cn.hutool.core.util.CharsetUtil;
+import cn.hutool.core.util.DesensitizedUtil;
+import cn.hutool.core.util.NumberUtil;
+import cn.hutool.core.util.ReUtil;
+import cn.hutool.core.util.StrUtil;
 
 import java.nio.ByteBuffer;
 import java.nio.charset.Charset;
 import java.text.MessageFormat;
-<<<<<<< HEAD
-import java.util.*;
-=======
 import java.text.Normalizer;
 import java.util.ArrayList;
 import java.util.HashSet;
 import java.util.LinkedList;
 import java.util.List;
 import java.util.Set;
->>>>>>> 2d1fc30c
 import java.util.function.Function;
 import java.util.function.Predicate;
 
@@ -40,11 +42,6 @@
 	 * 注意：{@code "null" != null}
 	 */
 	public static final String NULL = "null";
-
-	/**
-	 * 字符串常量：{@code "undefined"}
-	 */
-	public static final String UNDEFINED = "undefined";
 
 	/**
 	 * 字符串常量：空字符串 {@code ""}
@@ -499,17 +496,6 @@
 	}
 
 	/**
-	 * 检查字符串是否不为null、空白串、“null”、“undefined”
-	 *
-	 * @param str 被检查的字符串
-	 * @return 是否不为null、空白串、“null”、“undefined”
-	 * 不为null、空白串、“null”、“undefined”返回true，否则返回false
-	 */
-	public static boolean isNotBlankOrUndefined(CharSequence str) {
-		return !isBlankOrUndefined(str);
-	}
-
-	/**
 	 * 是否为“null”、“undefined”，不做空指针检查
 	 *
 	 * @param str 字符串
@@ -517,18 +503,7 @@
 	 */
 	private static boolean isNullOrUndefinedStr(CharSequence str) {
 		String strString = str.toString().trim();
-		return NULL.equals(strString) || UNDEFINED.equals(strString);
-	}
-
-	/**
-	 * 是否不为“null”、“undefined”，不做空指针检查
-	 *
-	 * @param str 字符串
-	 * @return 是否不为“null”、“undefined”，不为“null”、“undefined”返回true，否则false
-	 */
-	private static boolean isNotNullAndNotUndefinedStr(CharSequence str) {
-		String strString = str.toString().trim();
-		return !NULL.equals(strString) && !UNDEFINED.equals(strString);
+		return NULL.equals(strString) || "undefined".equals(strString);
 	}
 
 	// ------------------------------------------------------------------------ Trim
